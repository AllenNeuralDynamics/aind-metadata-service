services:
  aind-metadata-service-local:
    build: ./aind-metadata-service-server
    ports:
      - "5000:80"
    expose:
      - "5000"
    depends_on:
      - labtracks
      - mgi
      - slims
      - smartsheet
    env_file: "env/webapp.env"
  labtracks:
    image: "ghcr.io/allenneuraldynamics/aind-labtracks-service-server:0.2.4"
    env_file: "env/labtracks.env"
  mgi:
    image: "ghcr.io/allenneuraldynamics/aind-mgi-service-server:0.1.2"
  smartsheet:
    image: "ghcr.io/allenneuraldynamics/aind-smartsheet-service-server:0.2.1"
    env_file: "env/smartsheet.env"
  slims:
    image: "ghcr.io/allenneuraldynamics/aind-slims-service-server:0.2.4"
    env_file: "env/slims.env"
<<<<<<< HEAD
  sharepoint:
    image: "ghcr.io/allenneuraldynamics/aind-sharepoint-service-server:0.0.6"
    env_file: "env/sharepoint.env"
=======
  redis:
    image: "redis:latest"
>>>>>>> 34426cd9
<|MERGE_RESOLUTION|>--- conflicted
+++ resolved
@@ -22,11 +22,8 @@
   slims:
     image: "ghcr.io/allenneuraldynamics/aind-slims-service-server:0.2.4"
     env_file: "env/slims.env"
-<<<<<<< HEAD
   sharepoint:
     image: "ghcr.io/allenneuraldynamics/aind-sharepoint-service-server:0.0.6"
     env_file: "env/sharepoint.env"
-=======
   redis:
-    image: "redis:latest"
->>>>>>> 34426cd9
+    image: "redis:latest"