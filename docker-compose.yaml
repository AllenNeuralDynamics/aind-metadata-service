services:
  aind-metadata-service-local:
    build: ./aind-metadata-service-server
    ports:
      - "5000:80"
    expose:
      - "5000"
    depends_on:
      - labtracks
      - mgi
      - slims
<<<<<<< HEAD
      - tars
      - redis
=======
      - smartsheet
>>>>>>> 34426cd9
    env_file: "env/webapp.env"
  labtracks:
    image: "ghcr.io/allenneuraldynamics/aind-labtracks-service-server:0.2.4"
    env_file: "env/labtracks.env"
  mgi:
    image: "ghcr.io/allenneuraldynamics/aind-mgi-service-server:0.1.2"
  smartsheet:
    image: "ghcr.io/allenneuraldynamics/aind-smartsheet-service-server:0.2.1"
    env_file: "env/smartsheet.env"
  slims:
    image: "ghcr.io/allenneuraldynamics/aind-slims-service-server:0.2.4"
    env_file: "env/slims.env"
<<<<<<< HEAD
  tars:
    image: "ghcr.io/allenneuraldynamics/aind-tars-service-server:0.0.5"
    env_file: "env/tars.env"
  redis:
    image: "redis:latest"
    ports:
      - "6379:6379"
=======
  redis:
    image: "redis:latest"
>>>>>>> 34426cd9
<|MERGE_RESOLUTION|>--- conflicted
+++ resolved
@@ -9,12 +9,9 @@
       - labtracks
       - mgi
       - slims
-<<<<<<< HEAD
+      - smartsheet
       - tars
       - redis
-=======
-      - smartsheet
->>>>>>> 34426cd9
     env_file: "env/webapp.env"
   labtracks:
     image: "ghcr.io/allenneuraldynamics/aind-labtracks-service-server:0.2.4"
@@ -27,15 +24,8 @@
   slims:
     image: "ghcr.io/allenneuraldynamics/aind-slims-service-server:0.2.4"
     env_file: "env/slims.env"
-<<<<<<< HEAD
   tars:
     image: "ghcr.io/allenneuraldynamics/aind-tars-service-server:0.0.5"
     env_file: "env/tars.env"
   redis:
-    image: "redis:latest"
-    ports:
-      - "6379:6379"
-=======
-  redis:
-    image: "redis:latest"
->>>>>>> 34426cd9
+    image: "redis:latest"