"""Additional response models not defined in aind-data-schema"""

from datetime import datetime
from typing import Optional

from aind_data_schema.core.data_description import Funding
from aind_data_schema.core.procedures import ViralMaterial
from pydantic import BaseModel, Field, field_validator
from datetime import datetime


class ProtocolInformation(BaseModel):
    """Protocol information that will be returned to the user that requests
    information from the Protocols SmartSheet"""

    protocol_type: str = Field(..., description="Protocol Type")
    procedure_name: str = Field(..., description="Procedure name")
    protocol_name: str = Field(..., description="Protocol name")
    doi: str = Field(..., description="DOI")
    version: str = Field(..., description="Version")
    protocol_collection: Optional[str] = Field(
        None, description="Protocol Collection"
    )

    @field_validator("version", "protocol_collection", mode="before")
    def transform_version_to_str(cls, value) -> Optional[str]:
        """Converts floats to strings"""
        if value is None:
            return None
        else:
            return str(value)


class FundingInformation(Funding):
    """Funding information that will be returned to the user that requests
    information from the Funding SmartSheet"""

    investigators: Optional[str] = Field(default=None)

<<<<<<< HEAD

=======
>>>>>>> b19c1890
class SpimImagingInformation(BaseModel):
    """SmartSPIM Imaging information that will be returned to the user that
    requests information from the SmartSPIM Imaging SLIMS Workflow"""

    specimen_id: str = Field(..., description="Specimen ID")
    subject_id: str = Field(..., description="Subject ID")
    protocol_name: Optional[str] = Field(None, description="Protocol Name")
    protocol_id: Optional[str] = Field(None, description="Protocol ID")
    date_performed: Optional[datetime] = Field(
        None, description="Date Performed"
    )
    chamber_immersion_medium: Optional[str] = Field(
        None, description="Chamber Immersion Medium"
    )
    sample_immersion_medium: Optional[str] = Field(
        None, description="Sample Immersion Medium"
    )
    chamber_refractive_index: Optional[float] = Field(
        None, description="Chamber Refractive Index"
    )
    sample_refractive_index: Optional[float] = Field(
        None, description="Sample Refractive Index"
    )
    instrument_id: Optional[str] = Field(None, description="Instrument ID")
    experimenter_name: Optional[str] = Field(
        None, description="Experimenter Name"
    )
    z_direction: Optional[str] = Field(None, description="Z Direction")
    y_direction: Optional[str] = Field(None, description="Y Direction")
<<<<<<< HEAD
    x_direction: Optional[str] = Field(None, description="X Direction")
=======
    x_direction: Optional[str] = Field(None, description="X Direction")
class ViralMaterialInformation(ViralMaterial):
    """Viral Material with Stock Titer from SLIMS"""

    stock_titer: Optional[int] = Field(default=None)
>>>>>>> b19c1890
<|MERGE_RESOLUTION|>--- conflicted
+++ resolved
@@ -6,7 +6,6 @@
 from aind_data_schema.core.data_description import Funding
 from aind_data_schema.core.procedures import ViralMaterial
 from pydantic import BaseModel, Field, field_validator
-from datetime import datetime
 
 
 class ProtocolInformation(BaseModel):
@@ -37,10 +36,6 @@
 
     investigators: Optional[str] = Field(default=None)
 
-<<<<<<< HEAD
-
-=======
->>>>>>> b19c1890
 class SpimImagingInformation(BaseModel):
     """SmartSPIM Imaging information that will be returned to the user that
     requests information from the SmartSPIM Imaging SLIMS Workflow"""
@@ -70,12 +65,8 @@
     )
     z_direction: Optional[str] = Field(None, description="Z Direction")
     y_direction: Optional[str] = Field(None, description="Y Direction")
-<<<<<<< HEAD
-    x_direction: Optional[str] = Field(None, description="X Direction")
-=======
     x_direction: Optional[str] = Field(None, description="X Direction")
 class ViralMaterialInformation(ViralMaterial):
     """Viral Material with Stock Titer from SLIMS"""
 
-    stock_titer: Optional[int] = Field(default=None)
->>>>>>> b19c1890
+    stock_titer: Optional[int] = Field(default=None)