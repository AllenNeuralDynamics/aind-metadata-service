--- conflicted
+++ resolved
@@ -264,12 +264,6 @@
             smart_sheet_response=smart_sheet_response, input_id=protocol_name
         )
         model_response = mapper.get_model_response()
-<<<<<<< HEAD
-        # smartsheet_response = await retrieve_protocols(
-        #     protocol_name=protocol_name
-        # )
-=======
->>>>>>> a4b39bdc
         protocols_mapping[protocol_name] = (
             model_response.map_to_json_response()
         )
