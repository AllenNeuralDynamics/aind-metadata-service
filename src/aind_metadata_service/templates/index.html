--- conflicted
+++ resolved
@@ -99,23 +99,12 @@
   </div>
   <div class="main">
     {% for e in endpoints if e.endpoint and e.parameter %}
-<<<<<<< HEAD
-    <div class="container">
-      <div class="heading">{{ e.endpoint|title }}
-        <span class="path">{{ "/%s/{%s}"|format(e.endpoint, e.parameter) }}</span>
-=======
-    <div>
       <div class="container">
         <div class="heading">{{ e.endpoint|title }}
         </div>
         <p>{{ e.description }}</p>
         <label for="param-id-{{ e.endpoint }}">{{ e.parameter_label or e.parameter }}:</label>
         <input type="text" id="param-id-{{ e.endpoint }}" size="6" placeholder="{{ e.parameter }}" onkeydown="searchWithEnter('{{ e.endpoint }}')" />
->>>>>>> cc54d4f9
-      </div>
-      <p>{{ e.description }}</p>
-      <label for="param-id-{{ e.endpoint }}">{{ e.parameter_label or e.parameter }}:</label>
-      <input type="text" id="param-id-{{ e.endpoint }}" size="6" placeholder="{{ e.parameter }}" />
       <button id="search" type="button" class="primary" onclick="queryEndpoint('{{ e.endpoint }}')">Search</button>
     </div>
     {% endfor %}
@@ -167,11 +156,7 @@
       const viewOrHide = $("#response-raw-div").is(":visible") ? "Hide" : "View";
       $("#toggle-raw").text(`${viewOrHide} raw response`);
     };
-<<<<<<< HEAD
     queryEndpoint = function (endpoint) {
-=======
-   queryEndpoint = function (endpoint) {
->>>>>>> cc54d4f9
         let parameter = $(`#param-id-${endpoint}`).val();
         $.ajax({
         url: `/${endpoint}/${parameter}`,
