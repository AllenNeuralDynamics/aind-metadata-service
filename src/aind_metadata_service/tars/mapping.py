--- conflicted
+++ resolved
@@ -244,7 +244,6 @@
                         isinstance(procedure, Injection)
                         and procedure.injection_materials
                     ):
-<<<<<<< HEAD
                         for idx, injection_material in enumerate(
                             procedure.injection_materials
                         ):
@@ -256,6 +255,8 @@
                                     == StatusCodes.DB_RESPONDED.value
                                     or tars_response.status_code
                                     == StatusCodes.VALID_DATA.value
+                                    or tars_response.status_code
+                                    == StatusCodes.INVALID_DATA
                                 ):
                                     data = json.loads(tars_response.body)["data"]
                                     new_material = ViralMaterial(**data)
@@ -263,39 +264,14 @@
                                     procedure.injection_materials[
                                         idx
                                     ] = new_material
+                                elif (
+                                    tars_response.status_code
+                                    == StatusCodes.NO_DATA_FOUND
+                                ):
+                                    pass
                                 else:
                                     status_code = StatusCodes.MULTI_STATUS
                 output_aind_models = [pre_procedures]
-=======
-                        virus_strain = procedure.injection_materials[0].name
-                        tars_response = tars_mapping.get(virus_strain)
-                        if (
-                            tars_response.status_code
-                            == StatusCodes.DB_RESPONDED.value
-                            or tars_response.status_code
-                            == StatusCodes.VALID_DATA.value
-                            or tars_response.status_code
-                            == StatusCodes.INVALID_DATA.value
-                        ):
-                            data = json.loads(tars_response.body)["data"]
-                            procedure.injection_materials = [
-                                ViralMaterial(**data)
-                            ]
-                        elif(
-                            tars_response.status_code
-                            == StatusCodes.NO_DATA_FOUND.value
-                        ):
-                            procedure.injection_materials = []
-                            pass
-                        else:
-                            procedure.injection_materials = []
-                            status_code = StatusCodes.MULTI_STATUS
-                    integrated_procedures.append(procedure)
-                subject_procedure.procedures = integrated_procedures
-                integrated_subject_procedures.append(subject_procedure)
-            pre_procedures.subject_procedures = integrated_subject_procedures
-            output_aind_models = [pre_procedures]
->>>>>>> 4bcb6465
         return ModelResponse(
             aind_models=output_aind_models, status_code=status_code
         )