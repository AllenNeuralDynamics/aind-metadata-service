"""Module to map data in TARS to aind_data_schema InjectionMaterial"""

<<<<<<< HEAD
import json
=======
import logging
>>>>>>> a65d61cd
import re
from dataclasses import dataclass
from datetime import date, datetime
from enum import Enum
from typing import Dict, List, Optional

from aind_data_schema.core.procedures import (
<<<<<<< HEAD
    Injection,
    InjectionMaterial,
    VirusPrepType,
)
from fastapi.responses import JSONResponse

from aind_metadata_service.client import StatusCodes
from aind_metadata_service.response_handler import ModelResponse
=======
    TarsVirusIdentifiers,
    ViralMaterial,
    VirusPrepType,
)
from pydantic import ValidationError
>>>>>>> a65d61cd


class ViralPrepTypes(Enum):
    """Enum of Viral Prep Type options in TARS"""

    CRUDE_SOP = "Crude-SOP#VC002"
    PURIFIED_SOP = "Purified-SOP#VC003"
    CRUDE_HGT = "Crude-HGT"
    RABIES_SOP = "Rabies-SOP#VC001"
    CRUDE_PHP_SOP = "CrudePHPeB-SOP#VC004"
    CRUDE_MGT2 = "Crude-MGT#2.0"
    CRUDE_MGT1 = "Crude-MGT#1.0"
    PURIFIED_MGT1 = "Purified-MGT#1.0"
    PHP_SOP_UW = "PHPeB-SOP-UW"
    CRUDE_HGT1 = "Crude-HGT#1.0"
    VTC_AAV1 = "VTC-AAV1"
    UNKNOWN = "Unknown"
    IODIXANOL = "Iodixanol gradient purification (large scale preps)"


class PrepProtocols(Enum):
    """Enum of Prep Protocols"""

    SOP_VC002 = "SOP#VC002"
    SOP_VC003 = "SOP#VC003"
    HGT = "HGT"
    SOP_VC001 = "SOP#VC001"
    SOP_VC004 = "PHPeB-SOP#VC004"
    MGT2 = "MGT#2.0"
    MGT1 = "MGT#1.0"
    PHP_SOP_UW = "PHPeB-SOP-UW"
    HGT1 = "HGT#1.0"


class VirusAliasPatterns(Enum):
    """Virus Alias Patterns"""

    # TODO: add pattern for genome_name once confirmed
    AIP = re.compile(r"^AiP[a-zA-Z0-9_-]+$")
    AIV = re.compile(r"^AiV[a-zA-Z0-9_-]+$")


@dataclass
class ViralPrepAliases:
    """Model for mapping viral prep aliases"""

    plasmid_name: Optional[str]
    material_id: Optional[str]
    full_genome_name: Optional[str]


class TarsResponseHandler:
    """This class will contain methods to handle the response from TARS"""

    @staticmethod
    def _map_prep_type_and_protocol(
        viral_prep_type: str,
    ) -> tuple[Optional[VirusPrepType], Optional[str]]:
        """Maps TARS viral prep type to prep_type and prep_protocol"""
        if viral_prep_type == ViralPrepTypes.CRUDE_SOP.value:
            prep_type = VirusPrepType.CRUDE
            prep_protocol = PrepProtocols.SOP_VC002.value
        elif viral_prep_type == ViralPrepTypes.PURIFIED_SOP.value:
            prep_type = VirusPrepType.PURIFIED
            prep_protocol = PrepProtocols.SOP_VC003.value
        elif viral_prep_type == ViralPrepTypes.CRUDE_HGT.value:
            prep_type = VirusPrepType.CRUDE
            prep_protocol = PrepProtocols.HGT.value
        elif viral_prep_type == ViralPrepTypes.RABIES_SOP.value:
            prep_type = None
            prep_protocol = PrepProtocols.SOP_VC001.value
        elif viral_prep_type == ViralPrepTypes.CRUDE_PHP_SOP.value:
            prep_type = VirusPrepType.CRUDE
            prep_protocol = PrepProtocols.SOP_VC004.value
        elif viral_prep_type == ViralPrepTypes.CRUDE_MGT2.value:
            prep_type = VirusPrepType.CRUDE
            prep_protocol = PrepProtocols.MGT2.value
        elif viral_prep_type == ViralPrepTypes.CRUDE_MGT1.value:
            prep_type = VirusPrepType.CRUDE
            prep_protocol = PrepProtocols.MGT1.value
        elif viral_prep_type == ViralPrepTypes.PURIFIED_MGT1.value:
            prep_type = VirusPrepType.PURIFIED
            prep_protocol = PrepProtocols.MGT1.value
        elif viral_prep_type == ViralPrepTypes.CRUDE_HGT1.value:
            prep_type = VirusPrepType.CRUDE
            prep_protocol = PrepProtocols.HGT1.value
        else:
            # TODO: figure out how we want to handle the rest
            #  PHP_SOP_UW, VTC_AAV1, UNKNOWN, and IODIXANOL
            prep_type = None
            prep_protocol = None
        return prep_type, prep_protocol

    @staticmethod
    def _convert_datetime(date: str) -> Optional[date]:
        """Converts date string to datetime date"""
        # Is it safe to assume it'll always be in this pattern
        date_pattern = re.compile(r"^\d{4}-\d{2}-\d{2}T\d{2}:\d{2}:\d{2}Z$")

        if not date_pattern.match(date):
            logging.warning(
                "Invalid date format."
                " Please provide a date in the format: YYYY-MM-DDTHH:MM:SSZ"
            )
            return None
        return datetime.strptime(date, "%Y-%m-%dT%H:%M:%SZ").date()

    @staticmethod
    def map_virus_aliases(aliases: list) -> ViralPrepAliases:
        """Maps aliases to full_genome_name, material_id, viral prep id"""
        plasmid_name, material_id, full_genome_name = None, None, None
        for alias in aliases:
            name = alias["name"]
            if VirusAliasPatterns.AIP.value.match(name):
                plasmid_name = name
            elif VirusAliasPatterns.AIV.value.match(name):
                material_id = name
            else:
                full_genome_name = name
        viral_prep_aliases = ViralPrepAliases(
            plasmid_name=plasmid_name,
            material_id=material_id,
            full_genome_name=full_genome_name,
        )
        return viral_prep_aliases

    @staticmethod
    def map_full_genome_name(response, plasmid_name) -> Optional[str]:
        """Maps genome name from molecular response"""
        full_genome_name = None
        data = response.json()["data"][0]
        aliases = data["aliases"]
        if len(aliases) == 2:
            if aliases[0]["name"] != plasmid_name:
                full_genome_name = aliases[0]["name"]
            elif aliases[1]["name"] != plasmid_name:
                full_genome_name = aliases[1]["name"]
        return full_genome_name

    def map_lot_to_injection_material(
        self, viral_prep_lot: dict, viral_prep_aliases: ViralPrepAliases
    ) -> ViralMaterial:
        """
        Map prep lot dictionary to injection materials
        Parameters
        ----------
        viral_prep_lot: dict
            Dictionary of raw viral prep lot data from TARS response.
        viral_prep_aliases: ViralPrepAliases
            Prep aliases mapped from TARS viral prep and molecular endpoints.
        """
        prep_lot_number = viral_prep_lot["lot"]
        prep_date = self._convert_datetime(viral_prep_lot["datePrepped"])
        prep_type, prep_protocol = self._map_prep_type_and_protocol(
            viral_prep_lot["viralPrep"]["viralPrepType"]["name"]
        )
<<<<<<< HEAD
        injection_material = InjectionMaterial.model_construct(
            prep_lot_number=prep_lot_number,
            prep_date=prep_date,
            prep_type=prep_type,
            prep_protocol=prep_protocol,
            material_id=viral_prep_aliases.material_id,
            name=viral_prep_aliases.full_genome_name,
            full_genome_name=viral_prep_aliases.full_genome_name,
            plasmid_name=viral_prep_aliases.plasmid_name,
        )
        return injection_material

    @staticmethod
    def get_virus_strains(response: ModelResponse) -> List:
        """
        Iterates through procedures response and creates list of
        virus strains.
        Parameters
        ---------
        response : ModelResponse
        """
        viruses = []
        procedures = response.aind_models[0]
        for procedure in procedures.subject_procedures:
            if (
                isinstance(procedure, Injection) and procedure.injection_materials
                and procedure.injection_materials[0].full_genome_name
            ):
                virus_strain = procedure.injection_materials[
                    0
                ].full_genome_name
                viruses.append(virus_strain)
        return viruses

    @staticmethod
    def integrate_injection_materials(
        response: ModelResponse, tars_mapping: Dict[str, JSONResponse]
    ) -> ModelResponse:
        """
        Merges tars_response with procedures_response.
        Parameters
        ----------
        """
        pre_procedures = response.aind_models[0]
        status_code = response.status_code
        integrated_procedures = []
        for procedure in pre_procedures.subject_procedures:
            if isinstance(procedure, Injection) and procedure.injection_materials:
                virus_strain = procedure.injection_materials[0].full_genome_name
                tars_response = tars_mapping.get(virus_strain)
                if (
                    tars_response.status_code == StatusCodes.DB_RESPONDED.value
                    or tars_response.status_code == StatusCodes.VALID_DATA.value
                ):
                    data = json.loads(tars_response.body)["data"]
                    procedure.injection_materials = [InjectionMaterial(**data)]
                else:
                    procedure.injection_materials = []
                    status_code = StatusCodes.MULTI_STATUS
            integrated_procedures.append(procedure)
        pre_procedures.subject_procedures = integrated_procedures
        return ModelResponse(
            aind_models=[pre_procedures], status_code=status_code
        )
=======
        try:
            tars_virus_identifiers = TarsVirusIdentifiers(
                virus_tars_id=viral_prep_aliases.material_id,
                plasmid_tars_alias=viral_prep_aliases.plasmid_name,
                prep_lot_number=prep_lot_number,
                prep_date=prep_date,
                prep_type=prep_type,
                prep_protocol=prep_protocol,
            )
            return ViralMaterial(
                name=viral_prep_aliases.full_genome_name,
                tars_identifiers=tars_virus_identifiers,
            )
        except ValidationError:
            tars_virus_identifiers = TarsVirusIdentifiers.model_construct(
                virus_tars_id=viral_prep_aliases.material_id,
                plasmid_tars_alias=viral_prep_aliases.plasmid_name,
                prep_lot_number=prep_lot_number,
                prep_date=prep_date,
                prep_type=prep_type,
                prep_protocol=prep_protocol,
            )
            return ViralMaterial.model_construct(
                name=viral_prep_aliases.full_genome_name,
                tars_identifiers=tars_virus_identifiers,
            )
>>>>>>> a65d61cd
<|MERGE_RESOLUTION|>--- conflicted
+++ resolved
@@ -1,10 +1,7 @@
 """Module to map data in TARS to aind_data_schema InjectionMaterial"""
 
-<<<<<<< HEAD
 import json
-=======
 import logging
->>>>>>> a65d61cd
 import re
 from dataclasses import dataclass
 from datetime import date, datetime
@@ -12,22 +9,16 @@
 from typing import Dict, List, Optional
 
 from aind_data_schema.core.procedures import (
-<<<<<<< HEAD
     Injection,
-    InjectionMaterial,
-    VirusPrepType,
-)
-from fastapi.responses import JSONResponse
-
-from aind_metadata_service.client import StatusCodes
-from aind_metadata_service.response_handler import ModelResponse
-=======
     TarsVirusIdentifiers,
     ViralMaterial,
     VirusPrepType,
 )
+from fastapi.responses import JSONResponse
 from pydantic import ValidationError
->>>>>>> a65d61cd
+
+from aind_metadata_service.client import StatusCodes
+from aind_metadata_service.response_handler import ModelResponse
 
 
 class ViralPrepTypes(Enum):
@@ -184,72 +175,6 @@
         prep_type, prep_protocol = self._map_prep_type_and_protocol(
             viral_prep_lot["viralPrep"]["viralPrepType"]["name"]
         )
-<<<<<<< HEAD
-        injection_material = InjectionMaterial.model_construct(
-            prep_lot_number=prep_lot_number,
-            prep_date=prep_date,
-            prep_type=prep_type,
-            prep_protocol=prep_protocol,
-            material_id=viral_prep_aliases.material_id,
-            name=viral_prep_aliases.full_genome_name,
-            full_genome_name=viral_prep_aliases.full_genome_name,
-            plasmid_name=viral_prep_aliases.plasmid_name,
-        )
-        return injection_material
-
-    @staticmethod
-    def get_virus_strains(response: ModelResponse) -> List:
-        """
-        Iterates through procedures response and creates list of
-        virus strains.
-        Parameters
-        ---------
-        response : ModelResponse
-        """
-        viruses = []
-        procedures = response.aind_models[0]
-        for procedure in procedures.subject_procedures:
-            if (
-                isinstance(procedure, Injection) and procedure.injection_materials
-                and procedure.injection_materials[0].full_genome_name
-            ):
-                virus_strain = procedure.injection_materials[
-                    0
-                ].full_genome_name
-                viruses.append(virus_strain)
-        return viruses
-
-    @staticmethod
-    def integrate_injection_materials(
-        response: ModelResponse, tars_mapping: Dict[str, JSONResponse]
-    ) -> ModelResponse:
-        """
-        Merges tars_response with procedures_response.
-        Parameters
-        ----------
-        """
-        pre_procedures = response.aind_models[0]
-        status_code = response.status_code
-        integrated_procedures = []
-        for procedure in pre_procedures.subject_procedures:
-            if isinstance(procedure, Injection) and procedure.injection_materials:
-                virus_strain = procedure.injection_materials[0].full_genome_name
-                tars_response = tars_mapping.get(virus_strain)
-                if (
-                    tars_response.status_code == StatusCodes.DB_RESPONDED.value
-                    or tars_response.status_code == StatusCodes.VALID_DATA.value
-                ):
-                    data = json.loads(tars_response.body)["data"]
-                    procedure.injection_materials = [InjectionMaterial(**data)]
-                else:
-                    procedure.injection_materials = []
-                    status_code = StatusCodes.MULTI_STATUS
-            integrated_procedures.append(procedure)
-        pre_procedures.subject_procedures = integrated_procedures
-        return ModelResponse(
-            aind_models=[pre_procedures], status_code=status_code
-        )
-=======
         try:
             tars_virus_identifiers = TarsVirusIdentifiers(
                 virus_tars_id=viral_prep_aliases.material_id,
@@ -276,4 +201,69 @@
                 name=viral_prep_aliases.full_genome_name,
                 tars_identifiers=tars_virus_identifiers,
             )
->>>>>>> a65d61cd
+
+    @staticmethod
+    def get_virus_strains(response: ModelResponse) -> List:
+        """
+        Iterates through procedures response and creates list of
+        virus strains.
+        Parameters
+        ---------
+        response : ModelResponse
+        """
+        viruses = []
+        procedures = response.aind_models[0]
+        for subject_procedure in procedures.subject_procedures:
+            for procedure in subject_procedure.procedures:
+                if (
+                    isinstance(procedure, Injection)
+                    and procedure.injection_materials
+                    and procedure.injection_materials[0].full_genome_name
+                ):
+                    virus_strain = procedure.injection_materials[
+                        0
+                    ].full_genome_name
+                    viruses.append(virus_strain)
+        return viruses
+
+    @staticmethod
+    def integrate_injection_materials(
+        response: ModelResponse, tars_mapping: Dict[str, JSONResponse]
+    ) -> ModelResponse:
+        """
+        Merges tars_response with procedures_response.
+        Parameters
+        ----------
+        """
+        pre_procedures = response.aind_models[0]
+        status_code = response.status_code
+        integrated_subject_procedures = []
+        for subject_procedure in pre_procedures.subject_procedures:
+            integrated_procedures = []
+            for procedure in subject_procedure.procedures:
+                if (
+                    isinstance(procedure, Injection)
+                    and procedure.injection_materials
+                ):
+                    virus_strain = procedure.injection_materials[
+                        0
+                    ].full_genome_name
+                    tars_response = tars_mapping.get(virus_strain)
+                    if (
+                        tars_response.status_code
+                        == StatusCodes.DB_RESPONDED.value
+                        or tars_response.status_code
+                        == StatusCodes.VALID_DATA.value
+                    ):
+                        data = json.loads(tars_response.body)["data"]
+                        procedure.injection_materials = [ViralMaterial(**data)]
+                    else:
+                        procedure.injection_materials = []
+                        status_code = StatusCodes.MULTI_STATUS
+                integrated_procedures.append(procedure)
+            subject_procedure.procedures = integrated_procedures
+            integrated_subject_procedures.append(subject_procedure)
+        pre_procedures.subject_procedures = integrated_subject_procedures
+        return ModelResponse(
+            aind_models=[pre_procedures], status_code=status_code
+        )