"""REST service to retrieve metadata from databases."""

<<<<<<< HEAD
__version__ = "1.0.0"
=======
__version__ = "0.14.18"
>>>>>>> 92acecf0
<|MERGE_RESOLUTION|>--- conflicted
+++ resolved
@@ -1,7 +1,3 @@
 """REST service to retrieve metadata from databases."""
 
-<<<<<<< HEAD
-__version__ = "1.0.0"
-=======
-__version__ = "0.14.18"
->>>>>>> 92acecf0
+__version__ = "1.0.0"