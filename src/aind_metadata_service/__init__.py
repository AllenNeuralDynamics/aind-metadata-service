--- conflicted
+++ resolved
@@ -1,7 +1,3 @@
 """REST service to retrieve metadata from databases."""
 
-<<<<<<< HEAD
-__version__ = "0.21.1"
-=======
-__version__ = "0.22.0"
->>>>>>> 54622612
+__version__ = "0.22.0"