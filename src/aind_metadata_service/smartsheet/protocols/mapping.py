--- conflicted
+++ resolved
@@ -148,8 +148,6 @@
             for subject_procedure in procedures.subject_procedures:
                 if isinstance(subject_procedure, Surgery):
                     protocol_list.append(ProtocolNames.SURGERY.value)
-                if not hasattr(subject_procedure, "procedures"):
-                    continue
                 for procedure in subject_procedure.procedures:
                     protocol_name = self._get_protocol_name(
                         procedure=procedure
@@ -176,68 +174,22 @@
         status_code = response.status_code
         if len(response.aind_models) > 0:
             pre_procedures = response.aind_models[0]
-            # integrate protocols into subject procedures
-            if (
-                hasattr(pre_procedures, "subject_procedures")
-                and pre_procedures.subject_procedures
-            ):
-                for subject_procedure in pre_procedures.subject_procedures:
+            for subject_procedure in pre_procedures.subject_procedures:
+                if (
+                    isinstance(subject_procedure, Surgery)
+                    and hasattr(subject_procedure, "experimenter_full_name")
+                    and "NSB" in subject_procedure.experimenter_full_name
+                ):
+                    protocol_name = ProtocolNames.SURGERY.value
+                    smartsheet_response = protocols_mapping.get(protocol_name)
                     if (
-                        isinstance(subject_procedure, Surgery)
-                        and hasattr(
-                            subject_procedure, "experimenter_full_name"
-                        )
-                        and "NSB" in subject_procedure.experimenter_full_name
-                    ):
-<<<<<<< HEAD
-                        protocol_name = ProtocolNames.SURGERY.value
-                        smartsheet_response = protocols_mapping.get(
-                            protocol_name
-                        )
-                        if (
-                            smartsheet_response.status_code
-                            == StatusCodes.DB_RESPONDED.value
-                            or smartsheet_response.status_code
-                            == StatusCodes.VALID_DATA.value
-                            or smartsheet_response.status_code
-                            == StatusCodes.INVALID_DATA.value
-                        ):
-                            data = json.loads(smartsheet_response.body)["data"]
-                            subject_procedure.protocol_id = data["doi"]
-                        elif (
-                            smartsheet_response.status_code
-                            == StatusCodes.NO_DATA_FOUND.value
-                        ):
-                            pass
-                        else:
-                            status_code = StatusCodes.MULTI_STATUS
-                    for procedure in subject_procedure.procedures:
-                        protocol_name = self._get_protocol_name(procedure)
-                        smartsheet_response = protocols_mapping.get(
-                            protocol_name
-                        )
-                        if (
-                            smartsheet_response.status_code
-                            == StatusCodes.DB_RESPONDED.value
-                            or smartsheet_response.status_code
-                            == StatusCodes.VALID_DATA.value
-                            or smartsheet_response.status_code
-                            == StatusCodes.INVALID_DATA.value
-                        ):
-                            data = json.loads(smartsheet_response.body)["data"]
-                            procedure.protocol_id = data["doi"]
-                        elif (
-                            smartsheet_response.status_code
-                            == StatusCodes.NO_DATA_FOUND.value
-                        ):
-                            pass
-                        else:
-                            status_code = StatusCodes.MULTI_STATUS
-                    output_aind_models = [pre_procedures]
-            else:
-                # specimen procedures have protocol info from slims, so no need to integrate
-                return response
-=======
+                        smartsheet_response.status_code
+                        == StatusCodes.DB_RESPONDED.value
+                        or smartsheet_response.status_code
+                        == StatusCodes.VALID_DATA.value
+                        or smartsheet_response.status_code
+                        == StatusCodes.INVALID_DATA.value
+                    ):
                         data = json.loads(smartsheet_response.body)["data"]
                         subject_procedure.protocol_id = data["doi"]
                     elif (
@@ -271,7 +223,6 @@
                     else:
                         status_code = StatusCodes.MULTI_STATUS
                 output_aind_models = [pre_procedures]
->>>>>>> ae96ccd3
         return ModelResponse(
             aind_models=output_aind_models, status_code=status_code
         )