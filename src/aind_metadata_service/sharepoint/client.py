"""Module to create client to connect to sharepoint database"""

from enum import Enum
from typing import List, Optional, Union

from aind_data_schema.procedures import (
    Anaesthetic,
    Craniotomy,
    CraniotomyType,
    FiberImplant,
    Headframe,
    InjectionMaterial,
    IontophoresisInjection,
    NanojectInjection,
    OphysProbe,
    ProbeName,
    Procedures,
    SubjectProcedure,
)
from fastapi.responses import JSONResponse
from office365.runtime.auth.client_credential import ClientCredential
from office365.runtime.client_object import ClientObject
from office365.sharepoint.client_context import ClientContext
from office365.sharepoint.listitems.collection import ListItemCollection

from aind_metadata_service.response_handler import Responses
from aind_metadata_service.sharepoint.utils import (
    convert_hour_to_mins,
    convert_str_to_bool,
    map_choice,
    map_date_to_datetime,
    map_hemisphere,
    parse_str_into_float,
)


class NeurosurgeryAndBehaviorList2023:
    """Class to contain helpful info to parse the 2023 SharePoint List"""

    class StringParserHelper(Enum):
        """Enum class for SharePoint's response strings"""

        # Not really why, but some response fields return 'Select...'
        SELECT_STR = "Select..."
        PROCEDURE_TYPE_SPLITTER = "+"
        WITH_HEADPOST = " (with Headpost)"
        BURR_TYPE_SPLITTER = "&"

    class ProcedureType(Enum):
        """Enum class for 2023 SharePoint's Specific Procedure Type"""

        STEREOTAXIC_INJECTION = "Stereotaxic Injection"
        ISI_INJECTION = "ISI-guided Injection"
        FIBER_OPTIC_IMPLANT = "Fiber Optic Implant"
        INJECTION = "Injection"
        INJ = "INJ"
        WITH_HEADPOST = "with Headpost"
        WHC_NP = "WHC NP"
        HP_ONLY = "HP Only"
        HP_TRANSCRANIAL = "HP Transcranial"
        VISUAL_CTX_2P = "Visual Ctx 2P"
        FRONTAL_CTX_2P = "Frontal Ctx 2P"
        MOTOR_CTX = "Motor Ctx"
        VISUAL_CTX_NP = "Visual Ctx NP"
        INJECTION_FIBER_IMPLANT = "Injection+Fiber Optic Implant"

    class BurrHoleType(Enum):
        """Enum class for 2023 SharePoint's BurrHole Procedures"""

        INJECTION = "Injection"
        FIBER_IMPLANT = "Fiber Implant"
        INJECTION_FIBER_IMPLANT = "Injection & Fiber Implant"

    class InjectionType(Enum):
        """Enum class of Injection Types"""

        IONTO = "Iontophoresis"
        NANOJECT = "Nanoject (Pressure)"

    class HeadFrameType(Enum):
        """Enum class for Headframe Types"""

        VISUAL_CTX = "Visual Ctx"
        FRONTAL_CTX = "Frontal Ctx"
        MOTOR_CTX = "Motor Ctx"
        WHC_2P = "WHC 2P"
        WHC_NP = "WHC NP"
        AI_STRAIGHT_BAR = "AI Straight bar"
        OTHER = "Other"

    class WellType(Enum):
        """Enum class for Well Types"""

        NO_WELL = "No Well"
        CAM = "Scientifica (CAM)"
        MESOSCOPE = "Mesoscope"
        NEUROPIXEL = "Neuropixel"
        WHC_2P = "WHC 2P"
        WHC_NP = "WHC NP"
        OTHER = "Other"

    class SurgeryOrder(Enum):
        """Enum class for Initial/FollowUp classifiers"""

        INITIAL = "Initial Surgery"
        SECOND = "Follow up Surgery"

    class ListField(Enum):
        """Enum class for fields in List Item object response"""

        FILE_SYSTEM_OBJECT_TYPE = "FileSystemObjectType"
        ID = "Id"
        SERVER_REDIRECTED_EMBED_URI = "ServerRedirectedEmbedUri"
        SERVER_REDIRECTED_EMBED_URL = "ServerRedirectedEmbedUrl"
        TITLE = "Title"
        PI_ID = "PIId"
        PI_STRING_ID = "PIStringId"
        LAB_TRACKS_REQUESTOR = "LabTracks_x0020_Requestor"
        PROJECT_ID_TE = "Project_x0020_ID_x0020__x0028_te"
        IACUC_PROTOCOL = "IACUC_x0020_Protocol_x0020__x002"
        DATE_RANGE_START = "DateRangeStart"
        LIGHT_CYCLE = "Light_x0020_Cycle"
        LIMS_REQUIRED = "LIMs_x0020_Required"
        LIMS_PROJECT_CODE = "Lims_x0020_Project_x0020_Code"
        LIM_STASKFLOW1 = "LIMStaskflow1"
        TEST_ID = "Test1Id"
        TEST_STRING_ID = "Test1StringId"
        DATE_OF_SURGERY = "Date_x0020_of_x0020_Surgery"
        HP_WORK_STATION = "HpWorkStation"
        TEST_1ST_ROUND_ID = "TEST_x0020_1st_x0020_Round_x0020Id"
        TEST_1ST_ROUND_STRING_ID = "TEST_x0020_1st_x0020_Round_x0020StringId"
        DATE1ST_INJECTION = "Date1stInjection"
        WORK_STATION1ST_INJECTION = "WorkStation1stInjection"
        LAB_TRACKS_GROUP = "LabTracks_x0020_Group"
        LAB_TRACKS_ID = "LabTracks_x0020_ID1"
        PEDIGREE_NAME = "PedigreeName"
        SEX = "Sex"
        DATE_OF_BIRTH = "Date_x0020_of_x0020_Birth"
        WEIGHT_BEFORE_SURGER = "Weight_x0020_before_x0020_Surger"
        WEIGHT_AFTER_SURGERY = "Weight_x0020_after_x0020_Surgery"
        ISO_ON = "Iso_x0020_On"
        HP_ISO_LEVEL = "HPIsoLevel"
        HP_RECOVERY = "HPRecovery"
        FIRST_INJECTION_WEIGHT_BEFOR = "FirstInjectionWeightBefor"
        FIRST_INJECTION_WEIGHT_AFTER = "FirstInjectionWeightAfter"
        FIRST_INJECTION_ISO_DURATION = "FirstInjectionIsoDuration"
        ROUND1_INJ_ISOLEVEL = "Round1InjIsolevel"
        FIRST_INJ_RECOVERY = "FirstInjRecovery"
        BREG2_LAMB = "Breg2Lamb"
        SURGERY_STATUS = "SurgeryStatus"
        LONG_REQUESTOR_COMMENTS = "LongRequestorComments"
        PROCEDURE_SLOTS = "Procedure_x0020_Slots"
        PROCEDURE_FAMILY = "Procedure_x0020_Family"
        PROCEDURE_T2 = "Procedure_x0020_T2"
        PROCEDURE = "Procedure"
        HEADPOST = "Headpost"
        HEADPOST_TYPE = "HeadpostType"
        CRANIOTOMY_TYPE = "CraniotomyType"
        IMPLANT_ID_COVERSLIP_TYPE = "ImplantIDCoverslipType"
        BURR_HOLE_1 = "Burr_x0020_hole_x0020_1"
        INJ1_VIRUS_STRAIN_RT = "Inj1VirusStrain_rt"
        BURR1_VIRUS_BIOSAFTE = "Burr1_x0020_Virus_x0020_Biosafte"
        INJ1_STORAGE_LOCATION = "Inj1StorageLocation"
        INJ1_TYPE = "Inj1Type"
        VIRUS_HEMISPHERE = "Virus_x0020_Hemisphere"
        INJ1_ANGLE_V2 = "Inj1Angle_v2"
        INJ1VOLPERDEPTH = "inj1volperdepth"
        INJ1_CURRENT = "Inj1Current"
        INJ1_ALTERNATING_TIME = "Inj1AlternatingTime"
        RET_SETTING0 = "retSetting0"
        INJ1_IONTO_TIME = "Inj1IontoTime"
        VIRUS_M_L = "Virus_x0020_M_x002f_L"
        VIRUS_A_P = "Virus_x0020_A_x002f_P"
        VIRUS_D_V = "Virus_x0020_D_x002f_V"
        FIBER_IMPLANT1_LENGT = "Fiber_x0020_Implant1_x0020_Lengt"
        FIBER_IMPLANT1_DV = "FiberImplant1DV"
        BURR_HOLE_2 = "Burr_x0020_hole_x0020_2"
        INJ2_VIRUS_STRAIN_RT = "Inj2VirusStrain_rt"
        BURR2_VIRUS_BIOSAFTE = "Burr2_x0020_Virus_x0020_Biosafte"
        INJ2_STORAGE_LOCATION = "Inj2StorageLocation"
        INJ2_TYPE = "Inj2Type"
        HEMISPHERE2ND_INJ = "Hemisphere2ndInj"
        INJ2_ANGLE_V2 = "Inj2Angle_v2"
        INJ2VOLPERDEPTH = "inj2volperdepth"
        INJ2_CURRENT = "Inj2Current"
        INJ2_ALTERNATING_TIME = "Inj2AlternatingTime"
        RET_SETTING1 = "retSetting1"
        INJ2_IONTO_TIME = "Inj2IontoTime"
        ML2ND_INJ = "ML2ndInj"
        AP2ND_INJ = "AP2ndInj"
        DV2ND_INJ = "DV2ndInj"
        FIBER_IMPLANT2_LENGT = "Fiber_x0020_Implant2_x0020_Lengt"
        FIBER_IMPLANT2_DV = "FiberImplant2DV"
        BURR_HOLE_3 = "Burr_x0020_hole_x0020_3"
        INJ_VIRUS_STRAIN_RT = "InjVirusStrain_rt"
        BURR3_VIRUS_BIOSAFTE = "Burr3_x0020_Virus_x0020_Biosafet"
        INJ3_STORAGE_LOCATION = "Inj3StorageLocation"
        INJ3_TYPE = "Inj3Type"
        BURR3_HEMISPHERE = "Burr_x0020_3_x0020_Hemisphere"
        BURR3_ANGLE = "Burr_x0020_3_x0020_Angle"
        BURR3_AP = "Burr3_x0020_A_x002f_P"
        BURR3_ML = "Burr3_x0020_M_x002f_L"
        BURR3_DV = "Burr3_x0020_D_x002f_V"
        INJ3VOLPERDEPTH = "inj3volperdepth"
        INJ3_CURRENT = "Inj3Current"
        INJ3_ALTERNATING_TIME = "Inj3AlternatingTime"
        INJ3_RET_SETTING = "Inj3retSetting"
        INJ3_IONTO_TIME = "Inj3IontoTime"
        FIBER_IMPLANT3_LENGT = "Fiber_x0020_Implant3_x0020_Lengt"
        FIBER_IMPLANT3_D = "Fiber_x0020_Implant3_x0020_D_x00"
        BURR_HOLE_4 = "Burr_x0020_hole_x0020_4"
        INJ4_VIRUS_STRAIN_RT = "Inj4VirusStrain_rt"
        BURR4_VIRUS_BIOSAFTE = "Burr4_x0020_Virus_x0020_Biosafte"
        INJ4_STORAGE_LOCATION = "Inj4StorageLocation"
        INJ4_TYPE = "Inj4Type"
        BURR4_HEMISPHERE = "Burr_x0020_4_x0020_Hemisphere"
        BURR4_ANGLE = "Burr_x0020_4_x0020_Angle"
        INJ4VOLPERDEPTH = "Inj4volperdepth"
        INJ4_CURRENT = "Inj4Current"
        INJ4_ALTERNATING_TIME = "Inj4AlternatingTime"
        INJ4_RET_SETTING = "Inj4retSetting"
        INJ4_IONTO_TIME = "Inj4IontoTime"
        BURR4_AP = "Burr4_x0020_A_x002f_P"
        BURR4_ML = "Burr4_x0020_M_x002f_L"
        BURR4_DV = "Burr4_x0020_D_x002f_V"
        FIBER_IMPLANT4_LENGT = "Fiber_x0020_Implant4_x0020_Lengt"
        FIBER_IMPLANT4_D = "Fiber_x0020_Implant4_x0020_D_x00"
        COM_DUROTOMY = "ComDurotomy"
        COM_SWELLING = "ComSwelling"
        COM_SINUSBLEED = "ComSinusbleed"
        COM_DAMAGE = "ComDamage"
        COM_WINDOW = "ComWindow"
        COM_COPLANAR = "ComCoplanar"
        CONTUSION = "Contusion"
        IONTO_NUMBER_INJ1 = "IontoNumberInj1"
        NANOJECT_NUMBER_INJ10 = "NanojectNumberInj10"
        IONTO_NUMBER_INJ2 = "IontoNumberInj2"
        NANOJECT_NUMBER_INJ2 = "NanojectNumberInj2"
        HP_SURGEON_COMMENTS = "HPSurgeonComments"
        AGE_AT_INJECTION = "Age_x0020_at_x0020_Injection"
        CONTENT_TYPE_ID = "ContentTypeId"
        COMPLIANCE_ASSET_ID = "ComplianceAssetId"
        CREATED = "Created"
        ID2 = "ID"
        MODIFIED = "Modified"
        AUTHOR_ID = "AuthorId"
        EDITOR_ID = "EditorId"
        ODATA_UI_VERSION_STRING = "OData__UIVersionString"
        ATTACHMENTS = "Attachments"
        GUID = "GUID"
        BURR1_DURING = "Burr1_x0020_Perform_x0020_During"
        BURR2_DURING = "Burr2_x0020_Perform_x0020_During"
        BURR3_DURING = "Burr3_x0020_Perform_x0020_During"
        BURR4_DURING = "Burr4_x0020_Perform_x0020_During"
        HEADPOST_DURING = "Headpost_x0020_Perform_x0020_Dur"
        CRANIOTOMY_DURING = "Craniotomy_x0020_Perform_x0020_D"


class NeurosurgeryAndBehaviorList2019:
    """Class to contain helpful info to parse the 2019 SharePoint List"""

    class StringParserHelper(Enum):
        """Enum class for SharePoint's response strings"""

        # Not really why, but some response fields return 'Select...'
        SELECT_STR = "Select..."
        PROCEDURE_TYPE_SPLITTER = "+"

    class ProcedureType(Enum):
        """Enum class for SharePoint's Procedure Type"""

        HEAD_PLANT = "HP"
        HP_ONLY = "HP Only"
        HP_TRANSCRANIAL = "HP Transcranial (for ISI)"
        STEREOTAXIC_INJECTION_COORDINATE = "Stereotaxic Injection (Coordinate)"
        STEREOTAXIC_INJECTION = "Stereotaxic Injection"
        INJECTION = "Injection"
        INJ = "INJ"
        OPTIC_FIBER_IMPLANT = "Optic Fiber Implant"
        WHOLE_HEMISPHERE_CRANIOTOMY_NP = "WHC NP"
        C_CAM = "C CAM"
        C_MULTISCOPE = "C Multiscope"
        C = "C"

    class InjectionType(Enum):
        """Enum class for Injection Types"""

        IONTO = "Iontophoresis"
        NANOJECT = "Nanoject (Pressure)"

    class CraniotomyType(Enum):
        """Enum class for Craniotomy Types"""

        VISUAL_CORTEX = "Visual Cortex 5mm"
        FRONTAL_WINDOW = "Frontal Window 3mm"
        WHC_NP = "WHC NP"
        WHC_2P = "WHC 2P"

    class HeadPostType(Enum):
        """Enum class for HeadPost Types"""

        CAM = "CAM-style headframe (0160-100-10 Rev A)"
        NEUROPIXEL = "Neuropixel-style headframe (0160-100-10/0160-200-36)"
        MESO_NGC = (
            "Mesoscope-style well with NGC-style headframe"
            " (0160-200-20/0160-100-10)"
        )
        WHC_NP = "WHC #42 with Neuropixel well and well cap"
        NGC = "NGC-style headframe, no well (0160-100-10)"
        AI_HEADBAR = "AI Straight Headbar"

    class ListField(Enum):
        """Enum class for fields in List Item object response"""

        FILE_SYSTEM_OBJECT_TYPE = "FileSystemObjectType"
        ID = "Id"
        SERVER_REDIRECTED_EMBED_URI = "ServerRedirectedEmbedUri"
        SERVER_REDIRECTED_EMBED_URL = "ServerRedirectedEmbedUrl"
        CONTENT_TYPE_ID = "ContentTypeId"
        TITLE = "Title"
        PI_ID = "PIId"
        PI_STRING_ID = "PIStringId"
        LAB_TRACKS_REQUESTOR = "LabTracks_x0020_Requestor"
        PROJECT_ID_TE = "Project_x0020_ID_x0020__x0028_te"
        IACUC_PROTOCOL = "IACUC_x0020_Protocol_x0020__x002"
        PROCEDURE = "Procedure"
        LIGHT_CYCLE = "Light_x0020_Cycle"
        LI_MS_REQUIRED = "LIMs_x0020_Required"
        LAB_TRACKS_GROUP = "LabTracks_x0020_Group"
        LAB_TRACKS_ID = "LabTracks_x0020_ID"
        DATE_OF_SURGERY = "Date_x0020_of_x0020_Surgery"
        LIMS_PROJECT_CODE = "Lims_x0020_Project_x0020_Code"
        VIRUS_M_L = "Virus_x0020_M_x002f_L"
        VIRUS_A_P = "Virus_x0020_A_x002f_P"
        VIRUS_D_V = "Virus_x0020_D_x002f_V"
        VIRUS_HEMISPHERE = "Virus_x0020_Hemisphere"
        HP_M_L = "HP_x0020_M_x002f_L"
        HP_A_P = "HP_x0020_A_x002f_P"
        HP_DIAMETER = "HP_x0020_Diameter"
        ISO_ON = "Iso_x0020_On"
        CAGE = "Cage"
        SEX = "Sex"
        DATE_OF_BIRTH = "Date_x0020_of_x0020_Birth"
        WEIGHT_BEFORE_SURGER = "Weight_x0020_before_x0020_Surger"
        WEIGHT_AFTER_SURGERY = "Weight_x0020_after_x0020_Surgery"
        PEDIGREE_NAME = "PedigreeName"
        BREG2_LAMB = "Breg2Lamb"
        HEADPOST_TYPE = "HeadpostType"
        DATE_RANGE_START = "DateRangeStart"
        DATE_RANGE_END = "DateRangeEnd"
        HP_LOC = "HpLoc"
        HP_PERF = "HpPerf"
        HP_DUROTOMY = "HPDurotomy"
        HP_PREV_INJECT = "HpPrevInject"
        ML2ND_INJ = "ML2ndInj"
        AP2ND_INJ = "AP2ndInj"
        DV2ND_INJ = "DV2ndInj"
        HEMISPHERE2ND_INJ = "Hemisphere2ndInj"
        HP_WORK_STATION = "HpWorkStation"
        SURGERY_STATUS = "SurgeryStatus"
        COM_DUROTOMY = "ComDurotomy"
        COM_SWELLING = "ComSwelling"
        COM_SINUSBLEED = "ComSinusbleed"
        COM_DURING1ST_INJ = "ComDuring1stInj"
        COM_DURING2ND_INJ = "ComDuring2ndInj"
        COM_DAMAGE = "ComDamage"
        COM_WINDOW = "ComWindow"
        COM_COPLANAR = "ComCoplanar"
        COM_AFTER1ST_INJ = "ComAfter1stInj"
        COM_AFTER2ND_INJ = "ComAfter2ndInj"
        WORK_STATION1ST_INJECTION = "WorkStation1stInjection"
        WORK_STATION2ND_INJECTION = "WorkStation2ndInjection"
        DATE1ST_INJECTION = "Date1stInjection"
        DATE2ND_INJECTION = "Date2ndInjection"
        INJ1_STORAGE_LOCATION = "Inj1StorageLocation"
        INJ2_STORAGE_LOCATION = "Inj2StorageLocation"
        INJ1_TYPE = "Inj1Type"
        INJ2_TYPE = "Inj2Type"
        INJ1_VOL = "Inj1Vol"
        INJ2_VOL = "Inj2Vol"
        INJ1_LENGHTOF_TIME = "Inj1LenghtofTime"
        INJ2_LENGHTOF_TIME = "Inj2LenghtofTime"
        INJ1_CURRENT = "Inj1Current"
        INJ2_CURRENT = "Inj2Current"
        INJ1_ALTERNATING_TIME = "Inj1AlternatingTime"
        INJ2_ALTERNATING_TIME = "Inj2AlternatingTime"
        FIRST_INJECTION_WEIGHT_BEFOR = "FirstInjectionWeightBefor"
        FIRST_INJECTION_WEIGHT_AFTER = "FirstInjectionWeightAfter"
        FIRST_INJECTION_ISO_DURATION = "FirstInjectionIsoDuration"
        SECOND_INJECTION_WEIGHT_BEFORE = "SecondInjectionWeightBefore"
        SECOND_INJECTION_WEIGHT_AFTER = "SecondInjectionWeightAfter"
        SECOND_INJECTION_ISO_DURATION = "SecondInjectionIsoDuration"
        INJ1_ROUND = "Inj1Round"
        INJ2_ROUND = "Inj2Round"
        HP_ISO_LEVEL = "HPIsoLevel"
        ROUND1_INJ_ISOLEVEL = "Round1InjIsolevel"
        ROUND2_INJ_ISOLEVEL = "Round2InjIsolevel"
        TEST1_ID = "Test1Id"
        TEST1_STRING_ID = "Test1StringId"
        TEST_2ND_ROUND_ID = "TEST_x0020_2nd_x0020_Round_x0020Id"
        TEST_2ND_ROUND_STRING_ID = "TEST_x0020_2nd_x0020_Round_x0020StringId"
        TEST_1ST_ROUND_ID = "TEST_x0020_1st_x0020_Round_x0020Id"
        TEST_1ST_ROUND_STRING_ID = "TEST_x0020_1st_x0020_Round_x0020StringId"
        ODATA_HP_REQUESTOR = "OData__x0031_HP_x0020_Requestor_x0020_"
        ISSUE = "Issue"
        TOUCH_UP_STATUS = "Touch_x0020_Up_x0020_Status"
        TOUCH_UP_SURGEON_ID = "Touch_x0020_Up_x0020_SurgeonId"
        TOUCH_UP_SURGEON_STRING_ID = "Touch_x0020_Up_x0020_SurgeonStringId"
        TOUCH_UP_COMP = "Touch_x0020_Up_x0020__x0020_Comp"
        EXUDATE_SEVERITY = "Exudate_x0020_Severity"
        SCABBING = "Scabbing"
        EYE_ISSUE = "Eye_x0020_Issue"
        EYE_AFFECTED = "Eye_x0020_Affected"
        TOUCH_UP_WEIGHT = "Touch_x0020_Up_x0020_Weight_x002"
        LIMS_LINK = "LIMS_x0020_link"
        HP_INJ = "HP_x0020__x0026__x0020_Inj"
        FIELD30 = "field30"
        FIELD50 = "field50"
        LIM_STASKFLOW1 = "LIMStaskflow1"
        COMPLIANCE_ASSET_ID = "ComplianceAssetId"
        CREATED = "Created"
        AUTHOR_ID = "AuthorId"
        EDITOR_ID = "EditorId"
        MODIFIED = "Modified"
        HP_REQUESTOR_COMMENTS_PLAINTEXT = "HPRequestorCommentsPlaintext"
        NANOJECT_NUMBER_INJ2 = "NanojectNumberInj2"
        NANOJECT_NUMBER_INJ10 = "NanojectNumberInj10"
        IONTO_NUMBER_INJ1 = "IontoNumberInj1"
        IONTO_NUMBER_INJ2 = "IontoNumberInj2"
        IONTO_NUMBER_HPINJ = "IontoNumberHPINJ"
        INJ1VOLPERDEPTH = "inj1volperdepth"
        INJ2VOLPERDEPTH = "inj2volperdepth"
        INJ1ANGLE0 = "Inj1angle0"
        INJ2ANGLE0 = "Inj2angle0"
        CONTUSION = "Contusion"
        HP_SURGEON_COMMENTS = "HPSurgeonComments"
        ST_ROUND_INJECTION_COMMENTS = "stRoundInjectionComments"
        ND_ROUNG_INJECTION_COMMENTS = "ndRoungInjectionComments"
        FIRST_ROUND_IONTO_ISSUE = "FirstRoundIontoIssue"
        HP_RECOVERY = "HPRecovery"
        FIRST_INJ_RECOVERY = "FirstInjRecovery"
        SECOND_INJ_RECOVER = "SecondInjRecover"
        SECOND_ROUND_IONTO_ISSUE = "SecondRoundIontoIssue"
        LONG_SURGEON_COMMENTS = "LongSurgeonComments"
        LONG1ST_ROUND_INJ_CMTS = "Long1stRoundInjCmts"
        LONG2ND_RND_INJ_CMTS = "Long2ndRndInjCmts"
        LONG_REQUESTOR_COMMENTS = "LongRequestorComments"
        INJ1_VIRUS_STRAIN_RT = "Inj1VirusStrain_rt"
        INJ2_VIRUS_STRAIN_RT = "Inj2VirusStrain_rt"
        RET_SETTING0 = "retSetting0"
        RET_SETTING1 = "retSetting1"
        START_OF_WEEK = "Start_x0020_Of_x0020_Week"
        END_OF_WEEK = "End_x0020_of_x0020_Week"
        AGE_AT_INJECTION = "Age_x0020_at_x0020_Injection"
        CRANIOTOMY_TYPE = "CraniotomyType"
        IMPLANT_ID_COVERSLIP_TYPE = "ImplantIDCoverslipType"
        INJ1_ANGLE_V2 = "Inj1Angle_v2"
        INJ2_ANGLE_V2 = "Inj2Angle_v2"
        FIBER_IMPLANT1 = "FiberImplant1"
        FIBER_IMPLANT1_DV = "FiberImplant1DV"
        FIBER_IMPLANT2 = "FiberImplant2"
        FIBER_IMPLANT2_DV = "FiberImplant2DV"
        ID2 = "ID"  # For some reason ID and Id are present in response
        ODATA_UI_VERSION_STRING = "OData__UIVersionString"
        ATTACHMENTS = "Attachments"
        GUID = "GUID"


class ListVersions(Enum):
    """Enum class to handle different SharePoint list versions."""

    VERSION_2023 = {
        "list_title": "SWR 2023-Present",
        "view_title": "New Request",
    }
    VERSION_2019 = {
        "list_title": "SWR 2019-2022",
        "view_title": "New Request",
    }


class SharePointClient:
    """This class contains the api to connect to SharePoint db."""

    def __init__(
        self, site_url: str, client_id: str, client_secret: str
    ) -> None:
        """
        Initialize a client
        Parameters
        ----------
        site_url : str
           sharepoint site url
        client_id : str
            username for principal account to access sharepoint
        client_secret : str
            password for principal account to access sharepoint
        """
        self.site_url = site_url
        self.client_id = client_id
        self.client_secret = client_secret
        self.credentials = ClientCredential(self.client_id, self.client_secret)
        self.client_context = ClientContext(self.site_url).with_credentials(
            self.credentials
        )

    @staticmethod
    def _get_filter_string(version: ListVersions, subject_id: str) -> str:
        """
        Helper method to return a filter on the list
        Parameters
        ----------
        version : ListVersions
          Version of the SharePoint List being queried against
        subject_id : str
          ID of the subject being queried for

        Returns
        -------
        str
          A string to pass into a query filter

        """
        version_2019 = (
            f"substringof("
            f"'{subject_id}', "
            f"{NeurosurgeryAndBehaviorList2019.ListField.LAB_TRACKS_ID.value}"
            f")"
        )
        version_2023 = (
            f"substringof("
            f"'{subject_id}', "
            f"{NeurosurgeryAndBehaviorList2023.ListField.LAB_TRACKS_ID.value}"
            f")"
        )
        if version == ListVersions.VERSION_2019:
            filter_string = version_2019
        else:
            filter_string = version_2023
        return filter_string

    def get_procedure_info(
        self,
        subject_id: str,
    ) -> JSONResponse:
        """
        Primary interface. Maps a subject_id to a response.
        Parameters
        ----------
        subject_id : str
          ID of the subject being queried for.

        Returns
        -------
        JSONResponse
          A response

        """
        # TODO: Add try to handle internal server error response.
        subject_procedures = []
        ctx = self.client_context
        for version in ListVersions:
            filter_string = self._get_filter_string(version, subject_id)
            list_view = ctx.web.lists.get_by_title(
                version.value["list_title"]
            ).views.get_by_title(version.value["view_title"])
            ctx.load(list_view)
            ctx.execute_query()
            list_items = list_view.get_items().filter(filter_string)
            ctx.load(list_items)
            ctx.execute_query()
            subject_procedures.extend(self._map_response(version, list_items))
        response = self._handle_response_from_sharepoint(
            subject_id=subject_id, subject_procedures=subject_procedures
        )
        return response

    def _map_response(self, version, list_items: ListItemCollection) -> list:
        """
        Maps sharepoint response to lists of procedures
        Parameters
        ----------
        version : ListVersions
           Version of the SharePoint List being queried against
        list_items : ListItemCollection
           SharePoint returns a ListItemCollection given a query
        Returns
        -------
        procedures : list
           Either an empty list or list of SubjectProcedures models
        """
        if version == ListVersions.VERSION_2023:
            procedures = self._map_2023_response(list_items)
        else:
            procedures = self._map_2019_response(list_items)
        return procedures

    @staticmethod
    def _handle_response_from_sharepoint(
        subject_id: str, subject_procedures=None
    ) -> JSONResponse:
        """
        Maps the response from SharePoint into a Procedures model
        Parameters
        ----------
        subject_id : str
          ID of the subject being queried for.
        subject_procedures: None/list

        Returns
        -------
        JSONResponse
          Either a Procedures model or an error response

        """
        if subject_procedures:
            procedures = Procedures.construct(subject_id=subject_id)
            procedures.subject_procedures = subject_procedures
            response = Responses.model_response(procedures)
        else:
            response = Responses.no_data_found_response()
        return response

    def _map_2023_response(self, list_items: ListItemCollection) -> list:
        """Maps sharepoint response when 2023 version"""
        list_fields = NeurosurgeryAndBehaviorList2023.ListField
        subject_procedures = []
        str_helpers = NeurosurgeryAndBehaviorList2023.StringParserHelper
        nsb_proc_types = NeurosurgeryAndBehaviorList2023.ProcedureType
        for list_item in list_items:
            if list_item.get_property(list_fields.PROCEDURE.value):
                procedure = list_item.get_property(list_fields.PROCEDURE.value)
                procedure_types = []
                if str_helpers.WITH_HEADPOST.value in procedure:
                    procedure = procedure.replace(
                        str_helpers.WITH_HEADPOST.value, ""
                    )
                    procedure_types.append(nsb_proc_types.WITH_HEADPOST.value)
                if procedure != nsb_proc_types.INJECTION_FIBER_IMPLANT.value:
                    procedure_types.extend(
                        procedure.split(
                            str_helpers.PROCEDURE_TYPE_SPLITTER.value
                        )
                    )
                else:
                    procedure_types.append(procedure)
            else:
                procedure_types = []
                subject_procedures.append(
                    self._map_list_item_to_subject_procedure(list_item)
                )
            for procedure_type in procedure_types:
                if procedure_type in {
                    nsb_proc_types.WITH_HEADPOST.value,
                    nsb_proc_types.HP_ONLY.value,
                    nsb_proc_types.HP_TRANSCRANIAL.value,
                }:
                    subject_procedures.append(
                        self._map_list_item_to_head_frame_2023(list_item)
                    )
                if procedure_type in {
                    nsb_proc_types.VISUAL_CTX_NP.value,
                    nsb_proc_types.VISUAL_CTX_2P.value,
                    nsb_proc_types.FRONTAL_CTX_2P.value,
                    nsb_proc_types.MOTOR_CTX.value,
                    nsb_proc_types.WHC_NP.value,
                }:
                    subject_procedures.append(
                        self._map_list_item_to_craniotomy_2023(list_item)
                    )
                if procedure_type in {
                    nsb_proc_types.INJECTION.value,
                    nsb_proc_types.STEREOTAXIC_INJECTION.value,
                    nsb_proc_types.INJ.value,
                    nsb_proc_types.ISI_INJECTION.value,
                    nsb_proc_types.FIBER_OPTIC_IMPLANT.value,
                    nsb_proc_types.INJECTION_FIBER_IMPLANT.value,
                }:
                    subject_procedures.extend(self._map_burr_holes(list_item))
        return subject_procedures

    def _map_2019_response(self, list_items: ListItemCollection) -> list:
        """Maps sharepoint response when 2019 version"""
        list_fields = NeurosurgeryAndBehaviorList2019.ListField
        str_helpers = NeurosurgeryAndBehaviorList2019.StringParserHelper
        nsb_proc_types = NeurosurgeryAndBehaviorList2019.ProcedureType
        subject_procedures = []
        for list_item in list_items:
            if list_item.get_property(list_fields.PROCEDURE.value):
                procedure_types = list_item.get_property(
                    list_fields.PROCEDURE.value
                ).split(str_helpers.PROCEDURE_TYPE_SPLITTER.value)
            else:
                procedure_types = []
                subject_procedures.append(
                    self._map_list_item_to_subject_procedure(list_item)
                )
            for procedure_type in procedure_types:
                if procedure_type in {
                    nsb_proc_types.HEAD_PLANT.value,
                    nsb_proc_types.HP_ONLY.value,
                    nsb_proc_types.HP_TRANSCRANIAL.value,
                }:
                    subject_procedures.append(
                        self._map_list_item_to_head_frame(list_item)
                    )
                if procedure_type in {
                    nsb_proc_types.STEREOTAXIC_INJECTION_COORDINATE.value,
                    nsb_proc_types.STEREOTAXIC_INJECTION.value,
                    nsb_proc_types.INJECTION.value,
                    nsb_proc_types.INJ.value,
                }:
                    subject_procedures.extend(
                        self._map_list_item_to_injections(list_item)
                    )
                if procedure_type == nsb_proc_types.OPTIC_FIBER_IMPLANT.value:
                    subject_procedures.append(
                        self._map_list_item_to_fiber_implant(list_item)
                    )
                if procedure_type in {
                    nsb_proc_types.WHOLE_HEMISPHERE_CRANIOTOMY_NP.value,
                    nsb_proc_types.C_MULTISCOPE.value,
                    nsb_proc_types.C_CAM.value,
                    nsb_proc_types.C.value,
                }:
                    subject_procedures.append(
                        self._map_list_item_to_craniotomy(list_item)
                    )
        return subject_procedures

    def _map_list_item_to_subject_procedure(
        self, list_item: ClientObject
    ) -> SubjectProcedure:
        """Maps a Sharepoint ClientObject to generic SubjectProcedure model"""
        list_fields = NeurosurgeryAndBehaviorList2019.ListField
        start_date = map_date_to_datetime(
            list_item.get_property(list_fields.DATE_OF_SURGERY.value)
        )
        end_date = start_date
        experimenter_full_name = self._map_experimenter_name(
            list_item, list_fields
        )
        iacuc_protocol = list_item.get_property(
            list_fields.IACUC_PROTOCOL.value
        )
        animal_weight_prior = parse_str_into_float(
            list_item.get_property(list_fields.WEIGHT_BEFORE_SURGER.value)
        )
        animal_weight_post = parse_str_into_float(
            list_item.get_property(list_fields.WEIGHT_AFTER_SURGERY.value)
        )
        subject_procedure = SubjectProcedure.construct(
            start_date=start_date,
            end_date=end_date,
            experimenter_full_name=experimenter_full_name,
            iacuc_protocol=iacuc_protocol,
            animal_weight_prior=animal_weight_prior,
            animal_weight_post=animal_weight_post,
        )
        return subject_procedure

    @staticmethod
    def _map_experimenter_name(list_item: ClientObject, list_fields) -> str:
        """Maps Experimenter name as "NSB" + ID"""
        author_id = list_item.get_property(list_fields.AUTHOR_ID.value)
        if author_id:
            return "NSB-" + str(author_id)
        else:
            return "NSB"

    @staticmethod
    def _map_1st_injection_anaesthesia(
        list_item: ClientObject, list_fields
    ) -> Optional[Anaesthetic]:
        """Maps anaesthesic type, duration, level for Injection"""
        anaesthetic_type = "isoflurane"
        duration = list_item.get_property(
            list_fields.FIRST_INJECTION_ISO_DURATION.value
        )
        level = list_item.get_property(list_fields.ROUND1_INJ_ISOLEVEL.value)
        anaesthetic = Anaesthetic.construct(
            type=anaesthetic_type,
            duration=duration,
            level=level,
        )
        return anaesthetic

    @staticmethod
    def _map_injection_materials(full_genome_name):
        """Maps injection materials"""
        if full_genome_name:
            injection_materials = InjectionMaterial.construct(
                full_genome_name=full_genome_name
            )
        else:
            injection_materials = None
        return injection_materials

    def _map_1st_injection(
        self, list_item: ClientObject, list_fields
    ) -> Union[NanojectInjection, IontophoresisInjection]:
        """Maps a SharePoint ClientObject to an Injection model"""
        start_date = map_date_to_datetime(
            list_item.get_property(list_fields.DATE1ST_INJECTION.value)
        )
        end_date = start_date
        experimenter_full_name = self._map_experimenter_name(
            list_item, list_fields
        )
        iacuc_protocol = list_item.get_property(
            list_fields.IACUC_PROTOCOL.value
        )
        animal_weight_prior = parse_str_into_float(
            list_item.get_property(
                list_fields.FIRST_INJECTION_WEIGHT_BEFOR.value
            )
        )
        animal_weight_post = parse_str_into_float(
            list_item.get_property(
                list_fields.FIRST_INJECTION_WEIGHT_AFTER.value
            )
        )
        anaesthesia = self._map_1st_injection_anaesthesia(
            list_item, list_fields
        )
        injection_duration = parse_str_into_float(
            list_item.get_property(list_fields.INJ1_LENGHTOF_TIME.value)
        )
        recovery_time = list_item.get_property(
            list_fields.FIRST_INJ_RECOVERY.value
        )
        workstation_id = map_choice(
            list_item.get_property(list_fields.WORK_STATION1ST_INJECTION.value)
        )
        injection_type = list_item.get_property(list_fields.INJ1_TYPE.value)
        injection_hemisphere = map_hemisphere(
            list_item.get_property(list_fields.VIRUS_HEMISPHERE.value)
        )
        injection_coordinate_ml = parse_str_into_float(
            list_item.get_property(list_fields.VIRUS_M_L.value)
        )
        # TODO: handle direction for coordinate ap
        injection_coordinate_ap = parse_str_into_float(
            list_item.get_property(list_fields.VIRUS_A_P.value)
        )
        # TODO: handle 2 values for depth (for now using 1st value)
        injection_coordinate_depth = parse_str_into_float(
            list_item.get_property(list_fields.VIRUS_D_V.value)
        )
        injection_angle = parse_str_into_float(
            list_item.get_property(list_fields.INJ1ANGLE0.value)
        )
<<<<<<< HEAD
        bregma_to_lambda_distance = parse_str_into_float(
            list_item.get_property(list_fields.BREG2_LAMB.value)
        )
=======
        full_genome_name = list_item.get_property(
            list_fields.INJ1_VIRUS_STRAIN_RT.value
        )
        injection_materials = self._map_injection_materials(full_genome_name)
>>>>>>> ba08fc50
        if (
            injection_type
            == NeurosurgeryAndBehaviorList2019.InjectionType.IONTO.value
        ):
            instrument_id = list_item.get_property(
                list_fields.IONTO_NUMBER_INJ1.value
            )
            injection_current = parse_str_into_float(
                list_item.get_property(list_fields.INJ1_CURRENT.value)
            )
            alternating_current = list_item.get_property(
                list_fields.INJ1_ALTERNATING_TIME.value
            )
            injection = IontophoresisInjection.construct(
                start_date=start_date,
                end_date=end_date,
                experimenter_full_name=experimenter_full_name,
                iacuc_protocol=iacuc_protocol,
                animal_weight_prior=animal_weight_prior,
                animal_weight_post=animal_weight_post,
                anaesthesia=anaesthesia,
                injection_duration=injection_duration,
                recovery_time=recovery_time,
                workstation_id=workstation_id,
                instrument_id=instrument_id,
                injection_hemisphere=injection_hemisphere,
                injection_coordinate_ml=injection_coordinate_ml,
                injection_coordinate_ap=injection_coordinate_ap,
                injection_coordinate_depth=injection_coordinate_depth,
                injection_angle=injection_angle,
                injection_type=injection_type,
                injection_current=injection_current,
                alternating_current=alternating_current,
<<<<<<< HEAD
                bregma_to_lambda_distance=bregma_to_lambda_distance,
=======
                injection_materials=injection_materials,
>>>>>>> ba08fc50
            )
        else:
            instrument_id = list_item.get_property(
                list_fields.NANOJECT_NUMBER_INJ10.value
            )
            injection_volume = parse_str_into_float(
                list_item.get_property(list_fields.INJ1_VOL.value)
            )
            injection = NanojectInjection.construct(
                start_date=start_date,
                end_date=end_date,
                experimenter_full_name=experimenter_full_name,
                iacuc_protocol=iacuc_protocol,
                animal_weight_prior=animal_weight_prior,
                animal_weight_post=animal_weight_post,
                anaesthesia=anaesthesia,
                injection_duration=injection_duration,
                recovery_time=recovery_time,
                workstation_id=workstation_id,
                instrument_id=instrument_id,
                injection_hemisphere=injection_hemisphere,
                injection_coordinate_ml=injection_coordinate_ml,
                injection_coordinate_ap=injection_coordinate_ap,
                injection_coordinate_depth=injection_coordinate_depth,
                injection_angle=injection_angle,
                injection_type=injection_type,
                injection_volume=injection_volume,
<<<<<<< HEAD
                bregma_to_lambda_distance=bregma_to_lambda_distance,
=======
                injection_materials=injection_materials,
>>>>>>> ba08fc50
            )
        return injection

    @staticmethod
    def _map_2nd_injection_anaesthesia(
        list_item: ClientObject, list_fields
    ) -> Optional[Anaesthetic]:
        """Maps anaesthesic type, duration, level for Injection"""
        anaesthetic_type = "isoflurane"
        duration = list_item.get_property(
            list_fields.FIRST_INJECTION_ISO_DURATION.value
        )
        level = list_item.get_property(list_fields.ROUND2_INJ_ISOLEVEL.value)
        anaesthetic = Anaesthetic.construct(
            type=anaesthetic_type,
            duration=duration,
            level=level,
        )
        return anaesthetic

    def _map_2nd_injection(
        self, list_item: ClientObject, list_fields
    ) -> Union[NanojectInjection, IontophoresisInjection]:
        """Maps Sharepoint ListItem to a 2nd Injection model"""
        start_date = map_date_to_datetime(
            list_item.get_property(list_fields.DATE2ND_INJECTION.value)
        )
        end_date = start_date
        experimenter_full_name = self._map_experimenter_name(
            list_item, list_fields
        )
        iacuc_protocol = list_item.get_property(
            list_fields.IACUC_PROTOCOL.value
        )
        animal_weight_prior = parse_str_into_float(
            list_item.get_property(
                list_fields.SECOND_INJECTION_WEIGHT_BEFORE.value
            )
        )
        animal_weight_post = parse_str_into_float(
            list_item.get_property(
                list_fields.SECOND_INJECTION_WEIGHT_AFTER.value
            )
        )
        anaesthesia = self._map_2nd_injection_anaesthesia(
            list_item, list_fields
        )
        injection_duration = parse_str_into_float(
            list_item.get_property(list_fields.INJ2_LENGHTOF_TIME.value)
        )
        recovery_time = list_item.get_property(
            list_fields.SECOND_INJ_RECOVER.value
        )
        workstation_id = map_choice(
            list_item.get_property(list_fields.WORK_STATION2ND_INJECTION.value)
        )
        injection_type = list_item.get_property(list_fields.INJ2_TYPE.value)
        injection_hemisphere = map_hemisphere(
            list_item.get_property(list_fields.HEMISPHERE2ND_INJ.value)
        )
        injection_coordinate_ml = parse_str_into_float(
            list_item.get_property(list_fields.ML2ND_INJ.value)
        )
        # TODO: handle direction for coordinate ap
        injection_coordinate_ap = parse_str_into_float(
            list_item.get_property(list_fields.AP2ND_INJ.value)
        )
        # TODO: handle 2 values for depth (for now using 1st value)
        injection_coordinate_depth = parse_str_into_float(
            list_item.get_property(list_fields.DV2ND_INJ.value)
        )
        injection_angle = parse_str_into_float(
            list_item.get_property(list_fields.INJ2ANGLE0.value)
        )
<<<<<<< HEAD
        bregma_to_lambda_distance = parse_str_into_float(
            list_item.get_property(list_fields.BREG2_LAMB.value)
        )
=======
        full_genome_name = list_item.get_property(
            list_fields.INJ2_VIRUS_STRAIN_RT.value
        )
        injection_materials = self._map_injection_materials(full_genome_name)
>>>>>>> ba08fc50
        if (
            injection_type
            == NeurosurgeryAndBehaviorList2019.InjectionType.IONTO.value
        ):
            instrument_id = list_item.get_property(
                list_fields.IONTO_NUMBER_INJ2.value
            )
            injection_current = parse_str_into_float(
                list_item.get_property(list_fields.INJ1_CURRENT.value)
            )
            alternating_current = list_item.get_property(
                list_fields.INJ2_ALTERNATING_TIME.value
            )
            injection = IontophoresisInjection.construct(
                start_date=start_date,
                end_date=end_date,
                experimenter_full_name=experimenter_full_name,
                iacuc_protocol=iacuc_protocol,
                animal_weight_prior=animal_weight_prior,
                animal_weight_post=animal_weight_post,
                anaesthesia=anaesthesia,
                injection_duration=injection_duration,
                recovery_time=recovery_time,
                workstation_id=workstation_id,
                instrument_id=instrument_id,
                injection_hemisphere=injection_hemisphere,
                injection_coordinate_ml=injection_coordinate_ml,
                injection_coordinate_ap=injection_coordinate_ap,
                injection_coordinate_depth=injection_coordinate_depth,
                injection_angle=injection_angle,
                injection_type=injection_type,
                injection_current=injection_current,
                alternating_current=alternating_current,
<<<<<<< HEAD
                bregma_to_lambda_distance=bregma_to_lambda_distance,
=======
                injection_materials=injection_materials,
>>>>>>> ba08fc50
            )
        else:
            instrument_id = list_item.get_property(
                list_fields.NANOJECT_NUMBER_INJ2.value
            )
            injection_volume = parse_str_into_float(
                list_item.get_property(list_fields.INJ2_VOL.value)
            )
            injection = NanojectInjection.construct(
                start_date=start_date,
                end_date=end_date,
                experimenter_full_name=experimenter_full_name,
                iacuc_protocol=iacuc_protocol,
                animal_weight_prior=animal_weight_prior,
                animal_weight_post=animal_weight_post,
                anaesthesia=anaesthesia,
                injection_duration=injection_duration,
                recovery_time=recovery_time,
                workstation_id=workstation_id,
                instrument_id=instrument_id,
                injection_hemisphere=injection_hemisphere,
                injection_coordinate_ml=injection_coordinate_ml,
                injection_coordinate_ap=injection_coordinate_ap,
                injection_coordinate_depth=injection_coordinate_depth,
                injection_angle=injection_angle,
                injection_type=injection_type,
                injection_volume=injection_volume,
<<<<<<< HEAD
                bregma_to_lambda_distance=bregma_to_lambda_distance,
=======
                injection_materials=injection_materials,
>>>>>>> ba08fc50
            )
        return injection

    def _map_list_item_to_injections(
        self, list_item: ClientObject
    ) -> List[Union[NanojectInjection, IontophoresisInjection]]:
        """Maps a Sharepoint ListItem to a list of Injection models"""
        injections = []
        list_fields = NeurosurgeryAndBehaviorList2019.ListField
        injection_1 = self._map_1st_injection(list_item, list_fields)
        injections.append(injection_1)
        # check if there's a 2nd injection in list item
        inj2round = list_item.get_property(list_fields.INJ2_ROUND.value)
        if map_choice(inj2round):
            injection_2 = self._map_2nd_injection(list_item, list_fields)
            injections.append(injection_2)
        return injections

    @staticmethod
    def _map_list_item_to_ophys_probe(
        list_item: ClientObject, list_fields
    ) -> List[OphysProbe]:
        """Maps a Sharepoint ListItem to list of OphysProbe models"""
        ophys_probes = []
        # TODO: missing fields manufacturer, part_number, core_diameter
        #  numerical_aperature, ferrule_material
        fiber_implant1 = list_item.get_property(
            list_fields.FIBER_IMPLANT1.value
        )
        if fiber_implant1:
            name = ProbeName.PROBE_A.value
            stereotactic_coordinate_ml = parse_str_into_float(
                list_item.get_property(list_fields.VIRUS_M_L.value)
            )
            stereotactic_coordinate_ap = parse_str_into_float(
                list_item.get_property(list_fields.VIRUS_A_P.value)
            )
            stereotactic_coordinate_dv = parse_str_into_float(
                list_item.get_property(list_fields.FIBER_IMPLANT1_DV.value)
            )
            angle = parse_str_into_float(
                list_item.get_property(list_fields.INJ1_ANGLE_V2.value)
            )
            ophys_probe1 = OphysProbe.construct(
                name=name,
                stereotactic_coordinate_ml=stereotactic_coordinate_ml,
                stereotactic_coordinate_ap=stereotactic_coordinate_ap,
                stereotactic_coordinate_dv=stereotactic_coordinate_dv,
                angle=angle,
            )
            ophys_probes.append(ophys_probe1)
        fiber_implant2 = list_item.get_property(
            list_fields.FIBER_IMPLANT2.value
        )
        if fiber_implant2:
            name = ProbeName.PROBE_B.value
            stereotactic_coordinate_ml = parse_str_into_float(
                list_item.get_property(list_fields.ML2ND_INJ.value)
            )
            stereotactic_coordinate_ap = parse_str_into_float(
                list_item.get_property(list_fields.AP2ND_INJ.value)
            )
            stereotactic_coordinate_dv = parse_str_into_float(
                list_item.get_property(list_fields.FIBER_IMPLANT2_DV.value)
            )
            angle = parse_str_into_float(
                list_item.get_property(list_fields.INJ2_ANGLE_V2.value)
            )
            ophys_probe2 = OphysProbe.construct(
                name=name,
                stereotactic_coordinate_ml=stereotactic_coordinate_ml,
                stereotactic_coordinate_ap=stereotactic_coordinate_ap,
                stereotactic_coordinate_dv=stereotactic_coordinate_dv,
                angle=angle,
            )
            ophys_probes.append(ophys_probe2)
        return ophys_probes

    def _map_list_item_to_fiber_implant(
        self,
        list_item: ClientObject,
    ) -> FiberImplant:
        """Maps a SharePoint ListItem to a FiberImplant model"""
        list_fields = NeurosurgeryAndBehaviorList2019.ListField
        start_date = map_date_to_datetime(
            list_item.get_property(list_fields.DATE_OF_SURGERY.value)
        )
        end_date = start_date
        experimenter_full_name = self._map_experimenter_name(
            list_item, list_fields
        )
        iacuc_protocol = list_item.get_property(
            list_fields.IACUC_PROTOCOL.value
        )
        animal_weight_prior = parse_str_into_float(
            list_item.get_property(list_fields.WEIGHT_BEFORE_SURGER.value)
        )
        animal_weight_post = parse_str_into_float(
            list_item.get_property(list_fields.WEIGHT_AFTER_SURGERY.value)
        )
        probes = self._map_list_item_to_ophys_probe(list_item, list_fields)
        fiber_implant = FiberImplant.construct(
            start_date=start_date,
            end_date=end_date,
            experimenter_full_name=experimenter_full_name,
            iacuc_protocol=iacuc_protocol,
            animal_weight_prior=animal_weight_prior,
            animal_weight_post=animal_weight_post,
            probes=probes,
        )
        return fiber_implant

    @staticmethod
    def _map_hp_anaesthesia(list_item, list_fields) -> Optional[Anaesthetic]:
        """Maps anaesthesic type, duration, level for HP/craniotomy"""
        anaesthetic_type = "isoflurane"
        # TODO: duration
        level = list_item.get_property(list_fields.HP_ISO_LEVEL.value)
        anaesthetic = Anaesthetic.construct(
            type=anaesthetic_type,
            level=level,
        )
        return anaesthetic

    @staticmethod
    def _map_craniotomy_type(sp_craniotomy_type) -> Optional[CraniotomyType]:
        """Maps craniotomy type"""
        CT = NeurosurgeryAndBehaviorList2019.CraniotomyType
        if sp_craniotomy_type:
            if sp_craniotomy_type == CT.VISUAL_CORTEX.value:
                return CraniotomyType.VISCTX
            elif sp_craniotomy_type == CT.FRONTAL_WINDOW.value:
                return CraniotomyType.THREE_MM
            elif sp_craniotomy_type in {
                CT.WHC_NP.value,
                CT.WHC_2P.value,
            }:
                return CraniotomyType.WHC
            else:
                return CraniotomyType.OTHER
        return None

    def _map_list_item_to_craniotomy(
        self, list_item: ClientObject
    ) -> Craniotomy:
        """Maps a SharePoint ListItem to a Craniotomy model"""
        # TODO: missing fields (implant_part_number, protective_material)
        list_fields = NeurosurgeryAndBehaviorList2019.ListField
        start_date = map_date_to_datetime(
            list_item.get_property(list_fields.DATE_OF_SURGERY.value)
        )
        end_date = start_date
        experimenter_full_name = self._map_experimenter_name(
            list_item, list_fields
        )
        iacuc_protocol = list_item.get_property(
            list_fields.IACUC_PROTOCOL.value
        )
        animal_weight_prior = parse_str_into_float(
            list_item.get_property(list_fields.WEIGHT_BEFORE_SURGER.value)
        )
        animal_weight_post = parse_str_into_float(
            list_item.get_property(list_fields.WEIGHT_AFTER_SURGERY.value)
        )
        anaesthesia = self._map_hp_anaesthesia(list_item, list_fields)
        craniotomy_type = self._map_craniotomy_type(
            list_item.get_property(list_fields.CRANIOTOMY_TYPE.value)
        )
        # TODO: handle size and coords by craniotomy_type ?
        craniotomy_hemisphere = map_choice(
            list_item.get_property(list_fields.HP_LOC.value)
        )
        craniotomy_coordinates_ml = parse_str_into_float(
            list_item.get_property(list_fields.HP_M_L.value)
        )
        craniotomy_coordinates_ap = parse_str_into_float(
            list_item.get_property(list_fields.HP_A_P.value)
        )
        craniotomy_size = parse_str_into_float(
            list_item.get_property(list_fields.IMPLANT_ID_COVERSLIP_TYPE.value)
        )
        dura_removed = convert_str_to_bool(
            list_item.get_property(list_fields.HP_DUROTOMY.value)
        )
        workstation_id = map_choice(
            list_item.get_property(list_fields.HP_WORK_STATION.value)
        )
        bregma_to_lambda_distance = parse_str_into_float(
            list_item.get_property(list_fields.BREG2_LAMB.value)
        )
        craniotomy = Craniotomy.construct(
            start_date=start_date,
            end_date=end_date,
            experimenter_full_name=experimenter_full_name,
            iacuc_protocol=iacuc_protocol,
            animal_weight_prior=animal_weight_prior,
            animal_weight_post=animal_weight_post,
            anaesthesia=anaesthesia,
            craniotomy_type=craniotomy_type,
            craniotomy_hemisphere=craniotomy_hemisphere,
            craniotomy_coordinates_ml=craniotomy_coordinates_ml,
            craniotomy_coordinates_ap=craniotomy_coordinates_ap,
            craniotomy_size=craniotomy_size,
            dura_removed=dura_removed,
            workstation_id=workstation_id,
            bregma_to_lambda_distance=bregma_to_lambda_distance,
        )
        return craniotomy

    @staticmethod
    def _map_headpost_type(headpost_type: str):
        """Maps Sharepoint HeadPostType to fields in HeadFrame model"""
        if (
            headpost_type
            == NeurosurgeryAndBehaviorList2019.HeadPostType.CAM.value
        ):
            headframe_type = "CAM-style"
            headframe_part_number = "0160-100-10 Rev A"
            well_type = "CAM-style"
            well_part_number = None
        elif (
            headpost_type
            == NeurosurgeryAndBehaviorList2019.HeadPostType.NEUROPIXEL.value
        ):
            headframe_type = "Neuropixel-style"
            headframe_part_number = "0160-100-10"
            well_type = "Neuropixel-style"
            well_part_number = "0160-200-36"
        elif (
            headpost_type
            == NeurosurgeryAndBehaviorList2019.HeadPostType.MESO_NGC.value
        ):
            headframe_type = "NGC-style"
            headframe_part_number = "0160-100-10"
            well_type = "Mesoscope-style"
            well_part_number = "0160-200-20"
        elif (
            headpost_type
            == NeurosurgeryAndBehaviorList2019.HeadPostType.WHC_NP.value
        ):
            headframe_type = "WHC #42"
            headframe_part_number = "42"
            well_type = "Neuropixel-style"
            well_part_number = "0160-200-36"
        elif (
            headpost_type
            == NeurosurgeryAndBehaviorList2019.HeadPostType.NGC.value
        ):
            headframe_type = "NGC-style"
            headframe_part_number = "0160-100-10"
            well_type = None
            well_part_number = None
        elif (
            headpost_type
            == NeurosurgeryAndBehaviorList2019.HeadPostType.AI_HEADBAR.value
        ):
            headframe_type = "AI Straight Headbar"
            headframe_part_number = None
            well_type = None
            well_part_number = None
        else:
            return None, None, None, None
        return (
            headframe_type,
            headframe_part_number,
            well_type,
            well_part_number,
        )

    def _map_list_item_to_head_frame(
        self, list_item: ClientObject
    ) -> Headframe:
        """Maps a SharePoint ListItem to a HeadFrame model"""
        list_fields = NeurosurgeryAndBehaviorList2019.ListField
        start_date = map_date_to_datetime(
            list_item.get_property(list_fields.DATE_OF_SURGERY.value)
        )
        end_date = start_date
        experimenter_full_name = self._map_experimenter_name(
            list_item, list_fields
        )
        iacuc_protocol = list_item.get_property(
            list_fields.IACUC_PROTOCOL.value
        )
        animal_weight_prior = parse_str_into_float(
            list_item.get_property(list_fields.WEIGHT_BEFORE_SURGER.value)
        )
        animal_weight_post = parse_str_into_float(
            list_item.get_property(list_fields.WEIGHT_AFTER_SURGERY.value)
        )
        anaesthesia = self._map_hp_anaesthesia(list_item, list_fields)
        headpost_type = list_item.get_property(list_fields.HEADPOST_TYPE.value)
        (
            headframe_type,
            headframe_part_number,
            well_type,
            well_part_number,
        ) = self._map_headpost_type(headpost_type)
        head_frame = Headframe.construct(
            start_date=start_date,
            end_date=end_date,
            experimenter_full_name=experimenter_full_name,
            iacuc_protocol=iacuc_protocol,
            animal_weight_prior=animal_weight_prior,
            animal_weight_post=animal_weight_post,
            anaesthesia=anaesthesia,
            headframe_type=headframe_type,
            headframe_part_number=headframe_part_number,
            well_type=well_type,
            well_part_number=well_part_number,
        )
        return head_frame

    @staticmethod
    def _map_2023_anaesthesia(
        list_item, list_fields, surgery_during
    ) -> Optional[Anaesthetic]:
        """Maps anaesthesic type, duration, level based on surgery order"""
        surgery_order = NeurosurgeryAndBehaviorList2023.SurgeryOrder
        anaesthetic_type = "isoflurane"
        if surgery_during == surgery_order.SECOND.value:
            duration = convert_hour_to_mins(
                list_item.get_property(
                    list_fields.FIRST_INJECTION_ISO_DURATION.value
                )
            )
            level = parse_str_into_float(
                list_item.get_property(list_fields.ROUND1_INJ_ISOLEVEL.value)
            )
        else:
            # default is Initial Surgery
            duration = convert_hour_to_mins(
                list_item.get_property(list_fields.ISO_ON.value)
            )
            level = parse_str_into_float(
                list_item.get_property(list_fields.HP_ISO_LEVEL.value)
            )
        anaesthetic = Anaesthetic.construct(
            type=anaesthetic_type,
            duration=duration,
            level=level,
        )
        return anaesthetic

    @staticmethod
    def _map_initial_followup_date(list_item, list_fields, surgery_during):
        """Maps date of procedure based on surgery order"""
        surgery_order = NeurosurgeryAndBehaviorList2023.SurgeryOrder
        if surgery_during == surgery_order.SECOND.value:
            start_date = map_date_to_datetime(
                list_item.get_property(list_fields.DATE1ST_INJECTION.value)
            )
        else:
            start_date = map_date_to_datetime(
                list_item.get_property(list_fields.DATE_OF_SURGERY.value)
            )
        return start_date

    @staticmethod
    def _map_initial_followup_injection(
        list_item, list_fields, injection_type, surgery_during
    ):
        """
        Maps injection workstation_id, recovery_time, and instrument_id
        based on surgery order
        """
        injection_types = NeurosurgeryAndBehaviorList2023.InjectionType
        surgery_order = NeurosurgeryAndBehaviorList2023.SurgeryOrder
        if surgery_during == surgery_order.SECOND.value:
            workstation_id = map_choice(
                list_item.get_property(
                    list_fields.WORK_STATION1ST_INJECTION.value
                )
            )
            recovery_time = parse_str_into_float(
                list_item.get_property(list_fields.FIRST_INJ_RECOVERY.value)
            )
            if injection_type.strip() == injection_types.IONTO.value:
                instrument_id = map_choice(
                    list_item.get_property(list_fields.IONTO_NUMBER_INJ2.value)
                )
            else:
                instrument_id = map_choice(
                    list_item.get_property(
                        list_fields.NANOJECT_NUMBER_INJ2.value
                    )
                )
        else:
            # default is Initial Surgery
            workstation_id = map_choice(
                list_item.get_property(
                    list_fields.WORK_STATION1ST_INJECTION.value
                )
            )
            recovery_time = parse_str_into_float(
                list_item.get_property(list_fields.HP_RECOVERY.value)
            )
            if injection_type.strip() == injection_types.IONTO.value:
                instrument_id = map_choice(
                    list_item.get_property(list_fields.IONTO_NUMBER_INJ1.value)
                )
            else:
                instrument_id = map_choice(
                    list_item.get_property(
                        list_fields.NANOJECT_NUMBER_INJ10.value
                    )
                )
        return workstation_id, recovery_time, instrument_id

    @staticmethod
    def _map_initial_followup_craniotomy(
        list_item, list_fields, surgery_during
    ):
        """
        Maps craniotomy workstation_id and recovery_time based on
        surgery order
        """
        surgery_order = NeurosurgeryAndBehaviorList2023.SurgeryOrder
        if surgery_during == surgery_order.SECOND.value:
            workstation_id = map_choice(
                list_item.get_property(
                    list_fields.WORK_STATION1ST_INJECTION.value
                )
            )
            recovery_time = parse_str_into_float(
                list_item.get_property(list_fields.FIRST_INJ_RECOVERY.value)
            )
        else:
            # default is Initial Surgery
            workstation_id = map_choice(
                list_item.get_property(
                    list_fields.WORK_STATION1ST_INJECTION.value
                )
            )
            recovery_time = parse_str_into_float(
                list_item.get_property(list_fields.HP_RECOVERY.value)
            )
        return workstation_id, recovery_time

    @staticmethod
    def _map_initial_followup_weight(list_item, list_fields, surgery_during):
        """Maps before and after weight based on surgery order"""
        surgery_order = NeurosurgeryAndBehaviorList2023.SurgeryOrder
        if surgery_during == surgery_order.SECOND.value:
            animal_weight_prior = parse_str_into_float(
                list_item.get_property(
                    list_fields.FIRST_INJECTION_WEIGHT_BEFOR.value
                )
            )
            animal_weight_post = parse_str_into_float(
                list_item.get_property(
                    list_fields.FIRST_INJECTION_WEIGHT_AFTER.value
                )
            )
        else:
            animal_weight_prior = parse_str_into_float(
                list_item.get_property(list_fields.WEIGHT_BEFORE_SURGER.value)
            )
            animal_weight_post = parse_str_into_float(
                list_item.get_property(list_fields.WEIGHT_AFTER_SURGERY.value)
            )
        return animal_weight_prior, animal_weight_post

    def _map_burr_holes(
        self,
        list_item: ClientObject,
    ) -> List[Union[FiberImplant, IontophoresisInjection, NanojectInjection]]:
        """Maps SharePoint ListItem to list of FiberImplants/Injections"""
        list_fields = NeurosurgeryAndBehaviorList2023.ListField
        burr_procedures = []
        if map_choice(list_item.get_property(list_fields.BURR_HOLE_1.value)):
            burr_procedures.extend(self._map_burr_hole_1(list_item))
        if map_choice(list_item.get_property(list_fields.BURR_HOLE_2.value)):
            burr_procedures.extend(self._map_burr_hole_2(list_item))
        if map_choice(list_item.get_property(list_fields.BURR_HOLE_3.value)):
            burr_procedures.extend(self._map_burr_hole_3(list_item))
        if map_choice(list_item.get_property(list_fields.BURR_HOLE_4.value)):
            burr_procedures.extend(self._map_burr_hole_4(list_item))
        return burr_procedures

    def _map_burr_hole_1(
        self,
        list_item: ClientObject,
    ) -> List[Union[IontophoresisInjection, NanojectInjection, FiberImplant]]:
        """Maps 1st burr hole to Injections and/or FiberImplants"""
        nsb_burr_types = NeurosurgeryAndBehaviorList2023.BurrHoleType
        list_fields = NeurosurgeryAndBehaviorList2023.ListField
        str_helpers = NeurosurgeryAndBehaviorList2023.StringParserHelper
        injection_types = NeurosurgeryAndBehaviorList2023.InjectionType
        burr_1_procedures = []
        procedure_types = []
        if list_item.get_property(list_fields.BURR_HOLE_1.value):
            procedure_types.extend(
                list_item.get_property(list_fields.BURR_HOLE_1.value).split(
                    str_helpers.BURR_TYPE_SPLITTER.value
                )
            )
        # map generic burr hole fields
        experimenter_full_name = self._map_experimenter_name(
            list_item, list_fields
        )
        iacuc_protocol = list_item.get_property(
            list_fields.IACUC_PROTOCOL.value
        )
        burr_hemisphere = map_hemisphere(
            list_item.get_property(list_fields.VIRUS_HEMISPHERE.value)
        )
        burr_coordinate_ml = parse_str_into_float(
            list_item.get_property(list_fields.VIRUS_M_L.value)
        )
        burr_coordinate_ap = parse_str_into_float(
            list_item.get_property(list_fields.VIRUS_A_P.value)
        )
        burr_angle = parse_str_into_float(
            list_item.get_property(list_fields.INJ1_ANGLE_V2.value)
        )
        # map fields dependent on surgery order (initial or follow up)
        burr_during = map_choice(
            list_item.get_property(list_fields.BURR1_DURING.value)
        )
        anaesthesia = self._map_2023_anaesthesia(
            list_item, list_fields, burr_during
        )
        start_date = self._map_initial_followup_date(
            list_item, list_fields, burr_during
        )
        end_date = start_date
        (
            animal_weight_prior,
            animal_weight_post,
        ) = self._map_initial_followup_weight(
            list_item, list_fields, burr_during
        )
        for procedure in procedure_types:
            if procedure.strip() == nsb_burr_types.INJECTION.value:
                injection_type = list_item.get_property(
                    list_fields.INJ1_TYPE.value
                )
                burr_coordinate_depth = parse_str_into_float(
                    list_item.get_property(list_fields.VIRUS_D_V.value)
                )
                (
                    workstation_id,
                    recovery_time,
                    instrument_id,
                ) = self._map_initial_followup_injection(
                    list_item, list_fields, injection_type, burr_during
                )
<<<<<<< HEAD
                bregma_to_lambda_distance = parse_str_into_float(
                    list_item.get_property(list_fields.BREG2_LAMB.value)
=======
                full_genome_name = list_item.get_property(
                    list_fields.INJ1_VIRUS_STRAIN_RT.value
                )
                injection_materials = self._map_injection_materials(
                    full_genome_name
>>>>>>> ba08fc50
                )
                if injection_type.strip() == injection_types.IONTO.value:
                    injection_current = parse_str_into_float(
                        list_item.get_property(list_fields.INJ1_CURRENT.value)
                    )
                    alternating_current = list_item.get_property(
                        list_fields.INJ1_ALTERNATING_TIME.value
                    )
                    injection_duration = list_item.get_property(
                        list_fields.INJ1_IONTO_TIME.value
                    )
                    injection = IontophoresisInjection.construct(
                        start_date=start_date,
                        end_date=end_date,
                        experimenter_full_name=experimenter_full_name,
                        iacuc_protocol=iacuc_protocol,
                        animal_weight_prior=animal_weight_prior,
                        animal_weight_post=animal_weight_post,
                        procedure_type=injection_type,
                        workstation_id=workstation_id,
                        injection_hemisphere=burr_hemisphere,
                        injection_coordinate_ml=burr_coordinate_ml,
                        injection_coordinate_ap=burr_coordinate_ap,
                        injection_coordinate_depth=burr_coordinate_depth,
                        injection_angle=burr_angle,
                        injection_current=injection_current,
                        injection_duration=injection_duration,
                        alternating_current=alternating_current,
                        anaesthesia=anaesthesia,
                        recovery_time=recovery_time,
                        instrument_id=instrument_id,
<<<<<<< HEAD
                        bregma_to_lambda_distance=bregma_to_lambda_distance,
=======
                        injection_materials=injection_materials,
>>>>>>> ba08fc50
                    )
                else:
                    injection_volume = parse_str_into_float(
                        list_item.get_property(
                            list_fields.INJ1VOLPERDEPTH.value
                        )
                    )
                    injection = NanojectInjection.construct(
                        start_date=start_date,
                        end_date=end_date,
                        experimenter_full_name=experimenter_full_name,
                        iacuc_protocol=iacuc_protocol,
                        animal_weight_prior=animal_weight_prior,
                        animal_weight_post=animal_weight_post,
                        procedure_type=injection_type,
                        workstation_id=workstation_id,
                        injection_hemisphere=burr_hemisphere,
                        injection_coordinate_ml=burr_coordinate_ml,
                        injection_coordinate_ap=burr_coordinate_ap,
                        injection_coordinate_depth=burr_coordinate_depth,
                        injection_angle=burr_angle,
                        injection_volume=injection_volume,
                        anaesthesia=anaesthesia,
                        recovery_time=recovery_time,
                        instrument_id=instrument_id,
<<<<<<< HEAD
                        bregma_to_lambda_distance=bregma_to_lambda_distance,
=======
                        injection_materials=injection_materials,
>>>>>>> ba08fc50
                    )
                burr_1_procedures.append(injection)
            elif procedure.strip() == nsb_burr_types.FIBER_IMPLANT.value:
                name = ProbeName.PROBE_A.value
                fiber_implant_depth = parse_str_into_float(
                    list_item.get_property(list_fields.FIBER_IMPLANT1_DV.value)
                )
                ophys_probe = OphysProbe.construct(
                    name=name,
                    stereotactic_coordinate_ml=burr_coordinate_ml,
                    stereotactic_coordinate_ap=burr_coordinate_ap,
                    stereotactic_coordinate_dv=fiber_implant_depth,
                    angle=burr_angle,
                )
                fiber_implant = FiberImplant.construct(
                    start_date=start_date,
                    end_date=end_date,
                    experimenter_full_name=experimenter_full_name,
                    iacuc_protocol=iacuc_protocol,
                    animal_weight_prior=animal_weight_prior,
                    animal_weight_post=animal_weight_post,
                    probes=ophys_probe,
                    anaesthesia=anaesthesia,
                )
                burr_1_procedures.append(fiber_implant)
        return burr_1_procedures

    def _map_burr_hole_2(
        self,
        list_item: ClientObject,
    ) -> List[Union[IontophoresisInjection, NanojectInjection, FiberImplant]]:
        """Maps 2nd burr hole to Injections and/or FiberImplants"""
        nsb_burr_types = NeurosurgeryAndBehaviorList2023.BurrHoleType
        list_fields = NeurosurgeryAndBehaviorList2023.ListField
        str_helpers = NeurosurgeryAndBehaviorList2023.StringParserHelper
        injection_types = NeurosurgeryAndBehaviorList2023.InjectionType
        burr_2_procedures = []
        procedure_types = []
        if list_item.get_property(list_fields.BURR_HOLE_2.value):
            procedure_types.extend(
                list_item.get_property(list_fields.BURR_HOLE_2.value).split(
                    str_helpers.BURR_TYPE_SPLITTER.value
                )
            )
        experimenter_full_name = self._map_experimenter_name(
            list_item, list_fields
        )
        iacuc_protocol = list_item.get_property(
            list_fields.IACUC_PROTOCOL.value
        )
        burr_hemisphere = map_hemisphere(
            list_item.get_property(list_fields.HEMISPHERE2ND_INJ.value)
        )
        burr_coordinate_ml = parse_str_into_float(
            list_item.get_property(list_fields.ML2ND_INJ.value)
        )
        burr_coordinate_ap = parse_str_into_float(
            list_item.get_property(list_fields.AP2ND_INJ.value)
        )
        burr_angle = parse_str_into_float(
            list_item.get_property(list_fields.INJ2_ANGLE_V2.value)
        )
        burr_during = map_choice(
            list_item.get_property(list_fields.BURR2_DURING.value)
        )
        anaesthesia = self._map_2023_anaesthesia(
            list_item, list_fields, burr_during
        )
        start_date = self._map_initial_followup_date(
            list_item, list_fields, burr_during
        )
        end_date = start_date
        (
            animal_weight_prior,
            animal_weight_post,
        ) = self._map_initial_followup_weight(
            list_item, list_fields, burr_during
        )
        for procedure in procedure_types:
            if procedure.strip() == nsb_burr_types.INJECTION.value:
                injection_type = list_item.get_property(
                    list_fields.INJ2_TYPE.value
                )
                burr_coordinate_depth = parse_str_into_float(
                    list_item.get_property(list_fields.DV2ND_INJ.value)
                )
                (
                    workstation_id,
                    recovery_time,
                    instrument_id,
                ) = self._map_initial_followup_injection(
                    list_item, list_fields, injection_type, burr_during
                )
<<<<<<< HEAD
                bregma_to_lambda_distance = parse_str_into_float(
                    list_item.get_property(list_fields.BREG2_LAMB.value)
=======
                full_genome_name = list_item.get_property(
                    list_fields.INJ2_VIRUS_STRAIN_RT.value
                )
                injection_materials = self._map_injection_materials(
                    full_genome_name
>>>>>>> ba08fc50
                )
                if injection_type.strip() == injection_types.IONTO.value:
                    injection_current = parse_str_into_float(
                        list_item.get_property(list_fields.INJ2_CURRENT.value)
                    )
                    alternating_current = list_item.get_property(
                        list_fields.INJ2_ALTERNATING_TIME.value
                    )
                    injection_duration = list_item.get_property(
                        list_fields.INJ2_IONTO_TIME.value
                    )
                    injection = IontophoresisInjection.construct(
                        start_date=start_date,
                        end_date=end_date,
                        experimenter_full_name=experimenter_full_name,
                        iacuc_protocol=iacuc_protocol,
                        animal_weight_prior=animal_weight_prior,
                        animal_weight_post=animal_weight_post,
                        procedure_type=injection_type,
                        workstation_id=workstation_id,
                        injection_hemisphere=burr_hemisphere,
                        injection_coordinate_ml=burr_coordinate_ml,
                        injection_coordinate_ap=burr_coordinate_ap,
                        injection_coordinate_depth=burr_coordinate_depth,
                        injection_angle=burr_angle,
                        injection_current=injection_current,
                        injection_duration=injection_duration,
                        alternating_current=alternating_current,
                        recovery_time=recovery_time,
                        instrument_id=instrument_id,
                        anaesthesia=anaesthesia,
<<<<<<< HEAD
                        bregma_to_lambda_distance=bregma_to_lambda_distance,
=======
                        injection_materials=injection_materials,
>>>>>>> ba08fc50
                    )
                else:
                    injection_volume = parse_str_into_float(
                        list_item.get_property(
                            list_fields.INJ2VOLPERDEPTH.value
                        )
                    )
                    injection = NanojectInjection.construct(
                        start_date=start_date,
                        end_date=end_date,
                        experimenter_full_name=experimenter_full_name,
                        iacuc_protocol=iacuc_protocol,
                        animal_weight_prior=animal_weight_prior,
                        animal_weight_post=animal_weight_post,
                        procedure_type=injection_type,
                        workstation_id=workstation_id,
                        injection_hemisphere=burr_hemisphere,
                        injection_coordinate_ml=burr_coordinate_ml,
                        injection_coordinate_ap=burr_coordinate_ap,
                        injection_coordinate_depth=burr_coordinate_depth,
                        injection_angle=burr_angle,
                        injection_volume=injection_volume,
                        recovery_time=recovery_time,
                        instrument_id=instrument_id,
                        anaesthesia=anaesthesia,
<<<<<<< HEAD
                        bregma_to_lambda_distance=bregma_to_lambda_distance,
=======
                        injection_materials=injection_materials,
>>>>>>> ba08fc50
                    )
                burr_2_procedures.append(injection)
            elif procedure.strip() == nsb_burr_types.FIBER_IMPLANT.value:
                name = ProbeName.PROBE_B.value
                fiber_implant_depth = parse_str_into_float(
                    list_item.get_property(list_fields.FIBER_IMPLANT2_DV.value)
                )
                ophys_probe = OphysProbe.construct(
                    name=name,
                    stereotactic_coordinate_ml=burr_coordinate_ml,
                    stereotactic_coordinate_ap=burr_coordinate_ap,
                    stereotactic_coordinate_dv=fiber_implant_depth,
                    angle=burr_angle,
                )
                fiber_implant = FiberImplant.construct(
                    start_date=start_date,
                    end_date=end_date,
                    experimenter_full_name=experimenter_full_name,
                    iacuc_protocol=iacuc_protocol,
                    animal_weight_prior=animal_weight_prior,
                    animal_weight_post=animal_weight_post,
                    probes=ophys_probe,
                    anaesthesia=anaesthesia,
                )
                burr_2_procedures.append(fiber_implant)
        return burr_2_procedures

    def _map_burr_hole_3(
        self,
        list_item: ClientObject,
    ) -> List[Union[IontophoresisInjection, NanojectInjection, FiberImplant]]:
        """Maps 3rd burr hole to Injections and/or FiberImplants"""
        nsb_burr_types = NeurosurgeryAndBehaviorList2023.BurrHoleType
        list_fields = NeurosurgeryAndBehaviorList2023.ListField
        str_helpers = NeurosurgeryAndBehaviorList2023.StringParserHelper
        injection_types = NeurosurgeryAndBehaviorList2023.InjectionType
        burr_3_procedures = []
        procedure_types = []
        if list_item.get_property(list_fields.BURR_HOLE_3.value):
            procedure_types.extend(
                list_item.get_property(list_fields.BURR_HOLE_3.value).split(
                    str_helpers.BURR_TYPE_SPLITTER.value
                )
            )
        experimenter_full_name = self._map_experimenter_name(
            list_item, list_fields
        )
        iacuc_protocol = list_item.get_property(
            list_fields.IACUC_PROTOCOL.value
        )
        burr_hemisphere = map_hemisphere(
            list_item.get_property(list_fields.BURR3_HEMISPHERE.value)
        )
        burr_coordinate_ml = parse_str_into_float(
            list_item.get_property(list_fields.BURR3_ML.value)
        )
        burr_coordinate_ap = parse_str_into_float(
            list_item.get_property(list_fields.BURR3_AP.value)
        )
        burr_angle = parse_str_into_float(
            list_item.get_property(list_fields.BURR3_ANGLE.value)
        )
        burr_during = map_choice(
            list_item.get_property(list_fields.BURR3_DURING.value)
        )
        anaesthesia = self._map_2023_anaesthesia(
            list_item, list_fields, burr_during
        )
        start_date = self._map_initial_followup_date(
            list_item, list_fields, burr_during
        )
        end_date = start_date
        (
            animal_weight_prior,
            animal_weight_post,
        ) = self._map_initial_followup_weight(
            list_item, list_fields, burr_during
        )
        for procedure in procedure_types:
            if procedure.strip() == nsb_burr_types.INJECTION.value:
                injection_type = list_item.get_property(
                    list_fields.INJ3_TYPE.value
                )
                burr_coordinate_depth = parse_str_into_float(
                    list_item.get_property(list_fields.BURR3_DV.value)
                )
                (
                    workstation_id,
                    recovery_time,
                    instrument_id,
                ) = self._map_initial_followup_injection(
                    list_item, list_fields, injection_type, burr_during
                )
<<<<<<< HEAD
                bregma_to_lambda_distance = parse_str_into_float(
                    list_item.get_property(list_fields.BREG2_LAMB.value)
=======
                full_genome_name = list_item.get_property(
                    list_fields.INJ_VIRUS_STRAIN_RT.value
                )
                injection_materials = self._map_injection_materials(
                    full_genome_name
>>>>>>> ba08fc50
                )
                if injection_type.strip() == injection_types.IONTO.value:
                    injection_current = parse_str_into_float(
                        list_item.get_property(list_fields.INJ3_CURRENT.value)
                    )
                    alternating_current = list_item.get_property(
                        list_fields.INJ3_ALTERNATING_TIME.value
                    )
                    injection_duration = list_item.get_property(
                        list_fields.INJ3_IONTO_TIME.value
                    )
                    injection = IontophoresisInjection.construct(
                        start_date=start_date,
                        end_date=end_date,
                        experimenter_full_name=experimenter_full_name,
                        iacuc_protocol=iacuc_protocol,
                        animal_weight_prior=animal_weight_prior,
                        animal_weight_post=animal_weight_post,
                        procedure_type=injection_type,
                        workstation_id=workstation_id,
                        injection_hemisphere=burr_hemisphere,
                        injection_coordinate_ml=burr_coordinate_ml,
                        injection_coordinate_ap=burr_coordinate_ap,
                        injection_coordinate_depth=burr_coordinate_depth,
                        injection_angle=burr_angle,
                        injection_current=injection_current,
                        injection_duration=injection_duration,
                        alternating_current=alternating_current,
                        recovery_time=recovery_time,
                        instrument_id=instrument_id,
                        anaesthesia=anaesthesia,
<<<<<<< HEAD
                        bregma_to_lambda_distance=bregma_to_lambda_distance,
=======
                        injection_materials=injection_materials,
>>>>>>> ba08fc50
                    )
                else:
                    injection_volume = parse_str_into_float(
                        list_item.get_property(
                            list_fields.INJ3VOLPERDEPTH.value
                        )
                    )
                    injection = NanojectInjection.construct(
                        start_date=start_date,
                        end_date=end_date,
                        experimenter_full_name=experimenter_full_name,
                        iacuc_protocol=iacuc_protocol,
                        animal_weight_prior=animal_weight_prior,
                        animal_weight_post=animal_weight_post,
                        procedure_type=injection_type,
                        workstation_id=workstation_id,
                        injection_hemisphere=burr_hemisphere,
                        injection_coordinate_ml=burr_coordinate_ml,
                        injection_coordinate_ap=burr_coordinate_ap,
                        injection_coordinate_depth=burr_coordinate_depth,
                        injection_angle=burr_angle,
                        injection_volume=injection_volume,
                        recovery_time=recovery_time,
                        instrument_id=instrument_id,
                        anaesthesia=anaesthesia,
<<<<<<< HEAD
                        bregma_to_lambda_distance=bregma_to_lambda_distance,
=======
                        injection_materials=injection_materials,
>>>>>>> ba08fc50
                    )
                burr_3_procedures.append(injection)
            elif procedure.strip() == nsb_burr_types.FIBER_IMPLANT.value:
                name = ProbeName.PROBE_C.value
                fiber_implant_depth = parse_str_into_float(
                    list_item.get_property(list_fields.FIBER_IMPLANT3_D.value)
                )
                ophys_probe = OphysProbe.construct(
                    name=name,
                    stereotactic_coordinate_ml=burr_coordinate_ml,
                    stereotactic_coordinate_ap=burr_coordinate_ap,
                    stereotactic_coordinate_dv=fiber_implant_depth,
                    angle=burr_angle,
                )
                fiber_implant = FiberImplant.construct(
                    start_date=start_date,
                    end_date=end_date,
                    experimenter_full_name=experimenter_full_name,
                    iacuc_protocol=iacuc_protocol,
                    animal_weight_prior=animal_weight_prior,
                    animal_weight_post=animal_weight_post,
                    probes=ophys_probe,
                    anaesthesia=anaesthesia,
                )
                burr_3_procedures.append(fiber_implant)
        return burr_3_procedures

    def _map_burr_hole_4(
        self,
        list_item: ClientObject,
    ) -> List[Union[IontophoresisInjection, NanojectInjection, FiberImplant]]:
        """Maps 4th burr hole to Injections and/or FiberImplants"""
        nsb_burr_types = NeurosurgeryAndBehaviorList2023.BurrHoleType
        list_fields = NeurosurgeryAndBehaviorList2023.ListField
        str_helpers = NeurosurgeryAndBehaviorList2023.StringParserHelper
        injection_types = NeurosurgeryAndBehaviorList2023.InjectionType
        burr_4_procedures = []
        procedure_types = []
        if list_item.get_property(list_fields.BURR_HOLE_4.value):
            procedure_types.extend(
                list_item.get_property(list_fields.BURR_HOLE_4.value).split(
                    str_helpers.BURR_TYPE_SPLITTER.value
                )
            )
        experimenter_full_name = self._map_experimenter_name(
            list_item, list_fields
        )
        iacuc_protocol = list_item.get_property(
            list_fields.IACUC_PROTOCOL.value
        )
        burr_hemisphere = map_hemisphere(
            list_item.get_property(list_fields.BURR4_HEMISPHERE.value)
        )
        burr_coordinate_ml = parse_str_into_float(
            list_item.get_property(list_fields.BURR4_ML.value)
        )
        burr_coordinate_ap = parse_str_into_float(
            list_item.get_property(list_fields.BURR4_AP.value)
        )
        burr_angle = parse_str_into_float(
            list_item.get_property(list_fields.BURR4_ANGLE.value)
        )
        burr_during = map_choice(
            list_item.get_property(list_fields.BURR4_DURING.value)
        )
        anaesthesia = self._map_2023_anaesthesia(
            list_item, list_fields, burr_during
        )
        start_date = self._map_initial_followup_date(
            list_item, list_fields, burr_during
        )
        end_date = start_date
        (
            animal_weight_prior,
            animal_weight_post,
        ) = self._map_initial_followup_weight(
            list_item, list_fields, burr_during
        )
        for procedure in procedure_types:
            if procedure.strip() == nsb_burr_types.INJECTION.value:
                injection_type = list_item.get_property(
                    list_fields.INJ4_TYPE.value
                )
                burr_coordinate_depth = parse_str_into_float(
                    list_item.get_property(list_fields.BURR4_DV.value)
                )
                (
                    workstation_id,
                    recovery_time,
                    instrument_id,
                ) = self._map_initial_followup_injection(
                    list_item, list_fields, injection_type, burr_during
                )
<<<<<<< HEAD
                bregma_to_lambda_distance = parse_str_into_float(
                    list_item.get_property(list_fields.BREG2_LAMB.value)
=======
                full_genome_name = list_item.get_property(
                    list_fields.INJ4_VIRUS_STRAIN_RT.value
                )
                injection_materials = self._map_injection_materials(
                    full_genome_name
>>>>>>> ba08fc50
                )
                if injection_type.strip() == injection_types.IONTO.value:
                    injection_current = parse_str_into_float(
                        list_item.get_property(list_fields.INJ4_CURRENT.value)
                    )
                    alternating_current = list_item.get_property(
                        list_fields.INJ4_ALTERNATING_TIME.value
                    )
                    injection_duration = list_item.get_property(
                        list_fields.INJ4_IONTO_TIME.value
                    )
                    injection = IontophoresisInjection.construct(
                        start_date=start_date,
                        end_date=end_date,
                        experimenter_full_name=experimenter_full_name,
                        iacuc_protocol=iacuc_protocol,
                        animal_weight_prior=animal_weight_prior,
                        animal_weight_post=animal_weight_post,
                        procedure_type=injection_type,
                        workstation_id=workstation_id,
                        injection_hemisphere=burr_hemisphere,
                        injection_coordinate_ml=burr_coordinate_ml,
                        injection_coordinate_ap=burr_coordinate_ap,
                        injection_coordinate_depth=burr_coordinate_depth,
                        injection_angle=burr_angle,
                        injection_current=injection_current,
                        injection_duration=injection_duration,
                        alternating_current=alternating_current,
                        recovery_time=recovery_time,
                        instrument_id=instrument_id,
                        anaesthesia=anaesthesia,
<<<<<<< HEAD
                        bregma_to_lambda_distance=bregma_to_lambda_distance,
=======
                        injection_materials=injection_materials,
>>>>>>> ba08fc50
                    )
                else:
                    injection_volume = parse_str_into_float(
                        list_item.get_property(
                            list_fields.INJ4VOLPERDEPTH.value
                        )
                    )
                    injection = NanojectInjection.construct(
                        start_date=start_date,
                        end_date=end_date,
                        experimenter_full_name=experimenter_full_name,
                        iacuc_protocol=iacuc_protocol,
                        animal_weight_prior=animal_weight_prior,
                        animal_weight_post=animal_weight_post,
                        procedure_type=injection_type,
                        workstation_id=workstation_id,
                        injection_hemisphere=burr_hemisphere,
                        injection_coordinate_ml=burr_coordinate_ml,
                        injection_coordinate_ap=burr_coordinate_ap,
                        injection_coordinate_depth=burr_coordinate_depth,
                        injection_angle=burr_angle,
                        injection_volume=injection_volume,
                        recovery_time=recovery_time,
                        instrument_id=instrument_id,
                        anaesthesia=anaesthesia,
<<<<<<< HEAD
                        bregma_to_lambda_distance=bregma_to_lambda_distance,
=======
                        injection_materials=injection_materials,
>>>>>>> ba08fc50
                    )
                burr_4_procedures.append(injection)
            elif procedure.strip() == nsb_burr_types.FIBER_IMPLANT.value:
                name = ProbeName.PROBE_D.value
                fiber_implant_depth = parse_str_into_float(
                    list_item.get_property(list_fields.FIBER_IMPLANT4_D.value)
                )
                ophys_probe = OphysProbe.construct(
                    name=name,
                    stereotactic_coordinate_ml=burr_coordinate_ml,
                    stereotactic_coordinate_ap=burr_coordinate_ap,
                    stereotactic_coordinate_dv=fiber_implant_depth,
                    angle=burr_angle,
                )
                fiber_implant = FiberImplant.construct(
                    start_date=start_date,
                    end_date=end_date,
                    experimenter_full_name=experimenter_full_name,
                    iacuc_protocol=iacuc_protocol,
                    animal_weight_prior=animal_weight_prior,
                    animal_weight_post=animal_weight_post,
                    probes=ophys_probe,
                    anaesthesia=anaesthesia,
                )
                burr_4_procedures.append(fiber_implant)
        return burr_4_procedures

    def _map_list_item_to_craniotomy_2023(
        self,
        list_item: ClientObject,
    ) -> Craniotomy:
        """Maps a SharePoint ListItem to a Craniotomy model"""
        # TODO: missing fields (craniotomy coords,hemisphere)
        list_fields = NeurosurgeryAndBehaviorList2023.ListField
        experimenter_full_name = self._map_experimenter_name(
            list_item, list_fields
        )
        iacuc_protocol = list_item.get_property(
            list_fields.IACUC_PROTOCOL.value
        )
        craniotomy_type = list_item.get_property(
            list_fields.CRANIOTOMY_TYPE.value
        )
        craniotomy_size = parse_str_into_float(craniotomy_type)
        craniotomy_during = map_choice(
            list_item.get_property(list_fields.CRANIOTOMY_DURING.value)
        )
        anaesthesia = self._map_2023_anaesthesia(
            list_item, list_fields, craniotomy_during
        )
        start_date = self._map_initial_followup_date(
            list_item, list_fields, craniotomy_during
        )
        end_date = start_date
        workstation_id, recovery_time = self._map_initial_followup_craniotomy(
            list_item, list_fields, craniotomy_during
        )
        (
            animal_weight_prior,
            animal_weight_post,
        ) = self._map_initial_followup_weight(
            list_item, list_fields, craniotomy_during
        )
        bregma_to_lambda_distance = parse_str_into_float(
            list_item.get_property(list_fields.BREG2_LAMB.value)
        )
        craniotomy = Craniotomy.construct(
            start_date=start_date,
            end_date=end_date,
            experimenter_full_name=experimenter_full_name,
            iacuc_protocol=iacuc_protocol,
            animal_weight_prior=animal_weight_prior,
            animal_weight_post=animal_weight_post,
            craniotomy_type=craniotomy_type,
            craniotomy_size=craniotomy_size,
            anaesthesia=anaesthesia,
            workstation_id=workstation_id,
            recovery_time=recovery_time,
            bregma_to_lambda_distance=bregma_to_lambda_distance,
        )
        return craniotomy

    @staticmethod
    def _map_hp_part_number(headframe_type: str):
        """maps headframe_part_number from headframe_type"""
        headframe_types = NeurosurgeryAndBehaviorList2023.HeadFrameType
        if headframe_type == headframe_types.VISUAL_CTX.value:
            return "0160-100-10"
        elif headframe_type == headframe_types.WHC_NP.value:
            return "0160-100-42"
        elif headframe_type == headframe_types.FRONTAL_CTX.value:
            return "0160-100-46"
        elif headframe_type == headframe_types.MOTOR_CTX.value:
            return "0160-100-51"
        elif headframe_type == headframe_types.WHC_2P.value:
            return "0160-100-45"
        else:
            return None

    @staticmethod
    def _map_well_part_number(well_type: str):
        """maps well_part_number from well_type"""
        well_types = NeurosurgeryAndBehaviorList2023.WellType
        if well_type == well_types.CAM.value:
            return "Rev A"
        elif well_type == well_types.MESOSCOPE.value:
            return "0160-200-20"
        elif well_type == well_types.NEUROPIXEL.value:
            return "0160-200-36"
        elif well_type == well_types.WHC_NP.value:
            return "0160-055-08"
        elif well_type == well_types.WHC_2P.value:
            return "0160-200-62"
        else:
            return None

    def _map_list_item_to_head_frame_2023(
        self,
        list_item: ClientObject,
    ) -> Headframe:
        """Maps a SharePoint ListItem to a HeadFrame model"""
        list_fields = NeurosurgeryAndBehaviorList2023.ListField
        experimenter_full_name = self._map_experimenter_name(
            list_item, list_fields
        )
        iacuc_protocol = list_item.get_property(
            list_fields.IACUC_PROTOCOL.value
        )
        headframe_type = list_item.get_property(list_fields.HEADPOST.value)
        headframe_part_number = self._map_hp_part_number(headframe_type)
        well_type = list_item.get_property(list_fields.HEADPOST_TYPE.value)
        well_part_number = self._map_well_part_number(well_type)
        hp_during = map_choice(
            list_item.get_property(list_fields.HEADPOST_DURING.value)
        )
        anaesthesia = self._map_2023_anaesthesia(
            list_item, list_fields, hp_during
        )
        start_date = self._map_initial_followup_date(
            list_item, list_fields, hp_during
        )
        end_date = start_date
        (
            animal_weight_prior,
            animal_weight_post,
        ) = self._map_initial_followup_weight(
            list_item, list_fields, hp_during
        )
        head_frame = Headframe.construct(
            start_date=start_date,
            end_date=end_date,
            experimenter_full_name=experimenter_full_name,
            iacuc_protocol=iacuc_protocol,
            animal_weight_prior=animal_weight_prior,
            animal_weight_post=animal_weight_post,
            headframe_type=headframe_type,
            headframe_part_number=headframe_part_number,
            well_type=well_type,
            well_part_number=well_part_number,
            anaesthesia=anaesthesia,
        )
        return head_frame<|MERGE_RESOLUTION|>--- conflicted
+++ resolved
@@ -850,16 +850,13 @@
         injection_angle = parse_str_into_float(
             list_item.get_property(list_fields.INJ1ANGLE0.value)
         )
-<<<<<<< HEAD
         bregma_to_lambda_distance = parse_str_into_float(
             list_item.get_property(list_fields.BREG2_LAMB.value)
         )
-=======
         full_genome_name = list_item.get_property(
             list_fields.INJ1_VIRUS_STRAIN_RT.value
         )
         injection_materials = self._map_injection_materials(full_genome_name)
->>>>>>> ba08fc50
         if (
             injection_type
             == NeurosurgeryAndBehaviorList2019.InjectionType.IONTO.value
@@ -893,11 +890,8 @@
                 injection_type=injection_type,
                 injection_current=injection_current,
                 alternating_current=alternating_current,
-<<<<<<< HEAD
                 bregma_to_lambda_distance=bregma_to_lambda_distance,
-=======
                 injection_materials=injection_materials,
->>>>>>> ba08fc50
             )
         else:
             instrument_id = list_item.get_property(
@@ -925,11 +919,8 @@
                 injection_angle=injection_angle,
                 injection_type=injection_type,
                 injection_volume=injection_volume,
-<<<<<<< HEAD
                 bregma_to_lambda_distance=bregma_to_lambda_distance,
-=======
                 injection_materials=injection_materials,
->>>>>>> ba08fc50
             )
         return injection
 
@@ -1004,16 +995,13 @@
         injection_angle = parse_str_into_float(
             list_item.get_property(list_fields.INJ2ANGLE0.value)
         )
-<<<<<<< HEAD
         bregma_to_lambda_distance = parse_str_into_float(
             list_item.get_property(list_fields.BREG2_LAMB.value)
         )
-=======
         full_genome_name = list_item.get_property(
             list_fields.INJ2_VIRUS_STRAIN_RT.value
         )
         injection_materials = self._map_injection_materials(full_genome_name)
->>>>>>> ba08fc50
         if (
             injection_type
             == NeurosurgeryAndBehaviorList2019.InjectionType.IONTO.value
@@ -1047,11 +1035,8 @@
                 injection_type=injection_type,
                 injection_current=injection_current,
                 alternating_current=alternating_current,
-<<<<<<< HEAD
                 bregma_to_lambda_distance=bregma_to_lambda_distance,
-=======
                 injection_materials=injection_materials,
->>>>>>> ba08fc50
             )
         else:
             instrument_id = list_item.get_property(
@@ -1079,11 +1064,8 @@
                 injection_angle=injection_angle,
                 injection_type=injection_type,
                 injection_volume=injection_volume,
-<<<<<<< HEAD
                 bregma_to_lambda_distance=bregma_to_lambda_distance,
-=======
                 injection_materials=injection_materials,
->>>>>>> ba08fc50
             )
         return injection
 
@@ -1632,16 +1614,14 @@
                 ) = self._map_initial_followup_injection(
                     list_item, list_fields, injection_type, burr_during
                 )
-<<<<<<< HEAD
                 bregma_to_lambda_distance = parse_str_into_float(
                     list_item.get_property(list_fields.BREG2_LAMB.value)
-=======
+                )
                 full_genome_name = list_item.get_property(
                     list_fields.INJ1_VIRUS_STRAIN_RT.value
                 )
                 injection_materials = self._map_injection_materials(
                     full_genome_name
->>>>>>> ba08fc50
                 )
                 if injection_type.strip() == injection_types.IONTO.value:
                     injection_current = parse_str_into_float(
@@ -1673,11 +1653,8 @@
                         anaesthesia=anaesthesia,
                         recovery_time=recovery_time,
                         instrument_id=instrument_id,
-<<<<<<< HEAD
                         bregma_to_lambda_distance=bregma_to_lambda_distance,
-=======
                         injection_materials=injection_materials,
->>>>>>> ba08fc50
                     )
                 else:
                     injection_volume = parse_str_into_float(
@@ -1703,11 +1680,8 @@
                         anaesthesia=anaesthesia,
                         recovery_time=recovery_time,
                         instrument_id=instrument_id,
-<<<<<<< HEAD
                         bregma_to_lambda_distance=bregma_to_lambda_distance,
-=======
                         injection_materials=injection_materials,
->>>>>>> ba08fc50
                     )
                 burr_1_procedures.append(injection)
             elif procedure.strip() == nsb_burr_types.FIBER_IMPLANT.value:
@@ -1801,16 +1775,14 @@
                 ) = self._map_initial_followup_injection(
                     list_item, list_fields, injection_type, burr_during
                 )
-<<<<<<< HEAD
                 bregma_to_lambda_distance = parse_str_into_float(
                     list_item.get_property(list_fields.BREG2_LAMB.value)
-=======
+                )
                 full_genome_name = list_item.get_property(
                     list_fields.INJ2_VIRUS_STRAIN_RT.value
                 )
                 injection_materials = self._map_injection_materials(
                     full_genome_name
->>>>>>> ba08fc50
                 )
                 if injection_type.strip() == injection_types.IONTO.value:
                     injection_current = parse_str_into_float(
@@ -1842,11 +1814,8 @@
                         recovery_time=recovery_time,
                         instrument_id=instrument_id,
                         anaesthesia=anaesthesia,
-<<<<<<< HEAD
                         bregma_to_lambda_distance=bregma_to_lambda_distance,
-=======
                         injection_materials=injection_materials,
->>>>>>> ba08fc50
                     )
                 else:
                     injection_volume = parse_str_into_float(
@@ -1872,11 +1841,8 @@
                         recovery_time=recovery_time,
                         instrument_id=instrument_id,
                         anaesthesia=anaesthesia,
-<<<<<<< HEAD
                         bregma_to_lambda_distance=bregma_to_lambda_distance,
-=======
                         injection_materials=injection_materials,
->>>>>>> ba08fc50
                     )
                 burr_2_procedures.append(injection)
             elif procedure.strip() == nsb_burr_types.FIBER_IMPLANT.value:
@@ -1970,16 +1936,14 @@
                 ) = self._map_initial_followup_injection(
                     list_item, list_fields, injection_type, burr_during
                 )
-<<<<<<< HEAD
                 bregma_to_lambda_distance = parse_str_into_float(
                     list_item.get_property(list_fields.BREG2_LAMB.value)
-=======
+                )
                 full_genome_name = list_item.get_property(
                     list_fields.INJ_VIRUS_STRAIN_RT.value
                 )
                 injection_materials = self._map_injection_materials(
                     full_genome_name
->>>>>>> ba08fc50
                 )
                 if injection_type.strip() == injection_types.IONTO.value:
                     injection_current = parse_str_into_float(
@@ -2011,11 +1975,8 @@
                         recovery_time=recovery_time,
                         instrument_id=instrument_id,
                         anaesthesia=anaesthesia,
-<<<<<<< HEAD
                         bregma_to_lambda_distance=bregma_to_lambda_distance,
-=======
                         injection_materials=injection_materials,
->>>>>>> ba08fc50
                     )
                 else:
                     injection_volume = parse_str_into_float(
@@ -2041,11 +2002,8 @@
                         recovery_time=recovery_time,
                         instrument_id=instrument_id,
                         anaesthesia=anaesthesia,
-<<<<<<< HEAD
                         bregma_to_lambda_distance=bregma_to_lambda_distance,
-=======
                         injection_materials=injection_materials,
->>>>>>> ba08fc50
                     )
                 burr_3_procedures.append(injection)
             elif procedure.strip() == nsb_burr_types.FIBER_IMPLANT.value:
@@ -2139,16 +2097,14 @@
                 ) = self._map_initial_followup_injection(
                     list_item, list_fields, injection_type, burr_during
                 )
-<<<<<<< HEAD
                 bregma_to_lambda_distance = parse_str_into_float(
                     list_item.get_property(list_fields.BREG2_LAMB.value)
-=======
+                )
                 full_genome_name = list_item.get_property(
                     list_fields.INJ4_VIRUS_STRAIN_RT.value
                 )
                 injection_materials = self._map_injection_materials(
                     full_genome_name
->>>>>>> ba08fc50
                 )
                 if injection_type.strip() == injection_types.IONTO.value:
                     injection_current = parse_str_into_float(
@@ -2180,11 +2136,8 @@
                         recovery_time=recovery_time,
                         instrument_id=instrument_id,
                         anaesthesia=anaesthesia,
-<<<<<<< HEAD
                         bregma_to_lambda_distance=bregma_to_lambda_distance,
-=======
                         injection_materials=injection_materials,
->>>>>>> ba08fc50
                     )
                 else:
                     injection_volume = parse_str_into_float(
@@ -2210,11 +2163,8 @@
                         recovery_time=recovery_time,
                         instrument_id=instrument_id,
                         anaesthesia=anaesthesia,
-<<<<<<< HEAD
                         bregma_to_lambda_distance=bregma_to_lambda_distance,
-=======
                         injection_materials=injection_materials,
->>>>>>> ba08fc50
                     )
                 burr_4_procedures.append(injection)
             elif procedure.strip() == nsb_burr_types.FIBER_IMPLANT.value:
