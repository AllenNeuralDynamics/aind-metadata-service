--- conflicted
+++ resolved
@@ -4,15 +4,11 @@
 from typing import Generic, List, Optional, TypeVar, Union
 
 from aind_data_schema.core.data_description import Funding
-<<<<<<< HEAD
-from aind_data_schema.core.procedures import InjectionMaterial, Procedures
-=======
 from aind_data_schema.core.procedures import (
     InjectionMaterial,
     Perfusion,
     Procedures,
 )
->>>>>>> 6c103f93
 from aind_data_schema.core.subject import Subject
 from fastapi import Response
 from fastapi.encoders import jsonable_encoder
