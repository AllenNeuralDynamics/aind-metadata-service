--- conflicted
+++ resolved
@@ -4,11 +4,11 @@
 from typing import Generic, List, Optional, TypeVar, Union
 
 from aind_data_schema.core.data_description import Funding
-<<<<<<< HEAD
-from aind_data_schema.core.procedures import Perfusion, Procedures
-=======
-from aind_data_schema.core.procedures import Procedures, InjectionMaterial
->>>>>>> 5917a02b
+from aind_data_schema.core.procedures import (
+    InjectionMaterial,
+    Perfusion,
+    Procedures,
+)
 from aind_data_schema.core.subject import Subject
 from fastapi import Response
 from fastapi.encoders import jsonable_encoder
@@ -17,11 +17,7 @@
 
 from aind_metadata_service.client import StatusCodes
 
-<<<<<<< HEAD
-T = TypeVar("T", Subject, Procedures, Funding, Perfusion)
-=======
-T = TypeVar("T", Subject, Procedures, Funding, InjectionMaterial)
->>>>>>> 5917a02b
+T = TypeVar("T", Subject, Procedures, Funding, Perfusion, InjectionMaterial)
 
 
 class ModelResponse(Generic[T]):
