"""Testing SlimsHandler"""

import json
import os
import unittest
<<<<<<< HEAD
=======
from pathlib import Path
>>>>>>> 443072bb
from unittest.mock import MagicMock, patch

from aind_data_schema.core.instrument import Instrument
from aind_data_schema.core.rig import Rig
from aind_slims_api.exceptions import SlimsRecordNotFound
from aind_slims_api.models.instrument import SlimsInstrumentRdrc
<<<<<<< HEAD
=======
from aind_slims_api.operations.ecephys_session import (
    EcephysSession as SlimsEcephysSession,
)
>>>>>>> 443072bb
from requests.models import Response

from aind_metadata_service.client import StatusCodes
from aind_metadata_service.slims.client import SlimsHandler, SlimsSettings
<<<<<<< HEAD
=======

RESOURCES_DIR = (
    Path(os.path.dirname(os.path.realpath(__file__)))
    / ".."
    / "resources"
    / "slims"
)
RAW_DIR = RESOURCES_DIR / "raw"
MAPPED_DIR = RESOURCES_DIR / "mapped"
>>>>>>> 443072bb


class TestSlimsHandler(unittest.TestCase):
    """Test class for SlimsHandler"""

    @patch("aind_metadata_service.slims.client.SlimsClient")
    def setUp(self, mock_slims_client):
        """Set up the test environment by mocking SlimsClient."""
        settings = SlimsSettings(
            username="testuser", password="testpass", host="testhost"
        )
        self.mock_client = mock_slims_client.return_value
        self.handler = SlimsHandler(settings)

        with open(RAW_DIR / "ecephys_session_response.json", "r") as f:
            slims_data1 = json.load(f)
        with open(MAPPED_DIR / "ecephys_session.json", encoding="utf-8") as f:
            expected_data1 = json.load(f)
        self.slims_sessions = [
            SlimsEcephysSession.model_validate(slims_data1),
        ]
        self.expected_sessions = [expected_data1]

    def test_is_json_file_true(self):
        """Test that _is_json_file returns True for valid JSON response."""
        mock_response = MagicMock(spec=Response)
        mock_response.headers = {"Content-Type": "application/json"}
        self.assertTrue(self.handler._is_json_file(mock_response))

    def test_is_json_file_false(self):
        """Test that _is_json_file returns False for non-JSON response."""
        mock_response = MagicMock(spec=Response)
        mock_response.headers = {"Content-Type": "text/plain"}
        self.assertFalse(self.handler._is_json_file(mock_response))

    @patch(
        "aind_metadata_service.slims.client.SlimsHandler._is_json_file",
    )
    def test_get_instrument_model_response_success(self, mock_is_json_file):
        """Test successful response from get_instrument_model_response."""
        mock_inst = MagicMock()
        mock_is_json_file.return_value = True
        self.mock_client.fetch_model.return_value = mock_inst
        mock_attachment = MagicMock()
        self.mock_client.fetch_attachment.return_value = mock_attachment
        mock_response = MagicMock(spec=Response)
        mock_response.status_code = 200
        mock_response.json.return_value = {}
        self.mock_client.fetch_attachment_content.return_value = mock_response

        with patch(
            "aind_data_schema.core.instrument.Instrument.model_construct"
        ) as mock_construct:
            mock_construct.return_value = MagicMock(spec=Instrument)
            response = self.handler.get_instrument_model_response("test_id")

            self.assertEqual(response.status_code, StatusCodes.DB_RESPONDED)
            mock_construct.assert_called_once_with(**mock_response.json())
            self.mock_client.fetch_model.assert_called_once_with(
                SlimsInstrumentRdrc, name="test_id"
            )

    def test_get_instrument_model_response_invalid_response(self):
        """Test response when the content is not valid response."""
        mock_inst = MagicMock()
        self.mock_client.fetch_model.return_value = mock_inst
        mock_attachment = MagicMock()
        self.mock_client.fetch_attachment.return_value = mock_attachment
        mock_response = MagicMock(spec=Response)
        mock_response.status_code = 500
        self.mock_client.fetch_attachment_content.return_value = mock_response

        response = self.handler.get_instrument_model_response("test_id")

        self.assertEqual(
            response.status_code, StatusCodes.INTERNAL_SERVER_ERROR
        )

    @patch("aind_metadata_service.slims.client.logging.error")
    def test_get_instrument_model_response_exception(self, mock_logging_error):
        """Test get_instrument_model_response handles generic exception."""
        self.handler.client.fetch_model.side_effect = Exception(
            "Some error from SLIMS."
        )
        response = self.handler.get_instrument_model_response("test_id")
        self.assertEqual(
            response.status_code, StatusCodes.INTERNAL_SERVER_ERROR
        )
        mock_logging_error.assert_called_once_with(
            repr(Exception("Some error from SLIMS."))
        )

        self.handler.client.fetch_model.assert_called_once_with(
            SlimsInstrumentRdrc, name="test_id"
        )

    @patch("aind_metadata_service.slims.client.logging.error")
    def test_get_rig_model_response_exception(self, mock_logging_error):
        """Test get_instrument_model_response handles generic exception."""
        self.handler.client.fetch_model.side_effect = Exception(
            "Some error from SLIMS."
        )
        response = self.handler.get_rig_model_response("test_id")
        self.assertEqual(
            response.status_code, StatusCodes.INTERNAL_SERVER_ERROR
        )
        mock_logging_error.assert_called_once_with(
            repr(Exception("Some error from SLIMS."))
        )

        self.handler.client.fetch_model.assert_called_once_with(
            SlimsInstrumentRdrc, name="test_id"
        )

    def test_get_instrument_model_response_not_found(self):
        """Test response when SlimsRecordNotFound is raised."""
        self.mock_client.fetch_model.side_effect = SlimsRecordNotFound

        response = self.handler.get_instrument_model_response("test_id")
        self.assertEqual(response.status_code, StatusCodes.NO_DATA_FOUND)

    def test_get_instrument_model_response_connection_error(self):
        """Test response when a connection error occurs (status 401)."""
        mock_inst = MagicMock()
        self.mock_client.fetch_model.return_value = mock_inst
        mock_attachment = MagicMock()
        self.mock_client.fetch_attachment.return_value = mock_attachment
        mock_response = MagicMock(spec=Response)
        mock_response.status_code = 401
        self.mock_client.fetch_attachment_content.return_value = mock_response

        response = self.handler.get_instrument_model_response("test_id")
        self.assertEqual(response.status_code, StatusCodes.CONNECTION_ERROR)

    def test_get_rig_model_response_success(self):
        """Test successful response from get_rig_model_response."""
        mock_inst = MagicMock()
        self.mock_client.fetch_model.return_value = mock_inst
        mock_attachment = MagicMock()
        self.mock_client.fetch_attachment.return_value = mock_attachment
        mock_response = MagicMock(spec=Response)
        mock_response.status_code = 200
        mock_response.json.return_value = {}
        self.mock_client.fetch_attachment_content.return_value = mock_response

        with patch(
            "aind_data_schema.core.rig.Rig.model_construct"
        ) as mock_construct:
            mock_construct.return_value = MagicMock(spec=Rig)
            response = self.handler.get_rig_model_response("test_id")

            self.assertEqual(response.status_code, StatusCodes.DB_RESPONDED)
            mock_construct.assert_called_once_with(**mock_response.json())
            self.mock_client.fetch_model.assert_called_once_with(
                SlimsInstrumentRdrc, name="test_id"
            )

    def test_get_rig_model_response_not_found(self):
        """Test when SlimsRecordNotFound is raised."""
        self.mock_client.fetch_model.side_effect = SlimsRecordNotFound

        response = self.handler.get_rig_model_response("test_id")
        self.assertEqual(response.status_code, StatusCodes.NO_DATA_FOUND)

    def test_get_rig_model_response_connection_error(self):
        """Test response when a connection error occurs (status 401)."""
        mock_inst = MagicMock()
        self.mock_client.fetch_model.return_value = mock_inst
        mock_attachment = MagicMock()
        self.mock_client.fetch_attachment.return_value = mock_attachment
        mock_response = MagicMock(spec=Response)
        mock_response.status_code = 401
        self.mock_client.fetch_attachment_content.return_value = mock_response

        response = self.handler.get_rig_model_response("test_id")
        self.assertEqual(response.status_code, StatusCodes.CONNECTION_ERROR)

    def test_get_rig_model_response_invalid_response(self):
        """Test response when the content is not valid response."""
        mock_inst = MagicMock()
        self.mock_client.fetch_model.return_value = mock_inst
        mock_attachment = MagicMock()
        self.mock_client.fetch_attachment.return_value = mock_attachment
        mock_response = MagicMock(spec=Response)
        mock_response.status_code = 500
        self.mock_client.fetch_attachment_content.return_value = mock_response

        response = self.handler.get_rig_model_response("test_id")

        self.assertEqual(
            response.status_code, StatusCodes.INTERNAL_SERVER_ERROR
        )

    @patch("aind_metadata_service.slims.client.SlimsSessionMapper")
    @patch("aind_metadata_service.slims.client.fetch_ecephys_sessions")
    def test_get_sessions_model_response_success(
        self, mock_fetch_sessions, mock_mapper
    ):
        """Tests that sessions data is fetched as expected."""
        mock_fetch_sessions.return_value = self.slims_sessions
        mock_mapper_instance = mock_mapper.return_value
        mock_mapper_instance.map_sessions.return_value = self.expected_sessions
        response = self.handler.get_sessions_model_response("test_id")

        self.assertEqual(response.aind_models, self.expected_sessions)
        self.assertEqual(response.status_code, StatusCodes.DB_RESPONDED)

    @patch("aind_metadata_service.slims.client.fetch_ecephys_sessions")
    def test_get_sessions_model_response_no_data(self, mock_fetch_sessions):
        """Tests no data found response."""
        mock_fetch_sessions.return_value = []
        response = self.handler.get_sessions_model_response("test_id")

        self.assertEqual(response.status_code, StatusCodes.NO_DATA_FOUND)

    @patch("aind_metadata_service.slims.client.fetch_ecephys_sessions")
    def test_get_sessions_model_response_unexpected_error(
        self, mock_fetch_sessions
    ):
        """Tests internal server error.""" ""
        mock_fetch_sessions.side_effect = Exception("Unexpected error")

        response = self.handler.get_sessions_model_response("test_id")

        # Assert that the response is internal server error
        self.assertEqual(
            response.status_code, StatusCodes.INTERNAL_SERVER_ERROR
        )

    def test_get_sessions_model_response_not_found(self):
        """Test response when SlimsRecordNotFound is raised."""
        self.mock_client.fetch_model.side_effect = SlimsRecordNotFound

        response = self.handler.get_sessions_model_response("test_id")
        self.assertEqual(response.status_code, StatusCodes.NO_DATA_FOUND)


if __name__ == "__main__":
    unittest.main()<|MERGE_RESOLUTION|>--- conflicted
+++ resolved
@@ -3,28 +3,20 @@
 import json
 import os
 import unittest
-<<<<<<< HEAD
-=======
 from pathlib import Path
->>>>>>> 443072bb
 from unittest.mock import MagicMock, patch
 
 from aind_data_schema.core.instrument import Instrument
 from aind_data_schema.core.rig import Rig
 from aind_slims_api.exceptions import SlimsRecordNotFound
 from aind_slims_api.models.instrument import SlimsInstrumentRdrc
-<<<<<<< HEAD
-=======
 from aind_slims_api.operations.ecephys_session import (
     EcephysSession as SlimsEcephysSession,
 )
->>>>>>> 443072bb
 from requests.models import Response
 
 from aind_metadata_service.client import StatusCodes
 from aind_metadata_service.slims.client import SlimsHandler, SlimsSettings
-<<<<<<< HEAD
-=======
 
 RESOURCES_DIR = (
     Path(os.path.dirname(os.path.realpath(__file__)))
@@ -34,7 +26,6 @@
 )
 RAW_DIR = RESOURCES_DIR / "raw"
 MAPPED_DIR = RESOURCES_DIR / "mapped"
->>>>>>> 443072bb
 
 
 class TestSlimsHandler(unittest.TestCase):
