--- conflicted
+++ resolved
@@ -28,11 +28,7 @@
       "implant_part_number": null,
       "dura_removed": null,
       "protective_material": null,
-<<<<<<< HEAD
-      "workstation_id": null,
-=======
       "workstation_id": "SWS 4",
->>>>>>> 626960af
       "recovery_time": 25.0,
       "recovery_time_unit": "minute"
    }
