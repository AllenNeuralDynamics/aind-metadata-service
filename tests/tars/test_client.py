"""Module to test TARS Client methods"""

import json
import os
import unittest
from pathlib import Path
<<<<<<< HEAD
from unittest.mock import Mock, patch

from aind_data_schema.core.procedures import InjectionMaterial

=======
from unittest.mock import MagicMock, Mock, patch

>>>>>>> 6c103f93
from aind_metadata_service.response_handler import ModelResponse, StatusCodes
from aind_metadata_service.tars.client import AzureSettings, TarsClient

TEST_DIR = Path(os.path.dirname(os.path.realpath(__file__))) / ".."
EXAMPLE_PATH = TEST_DIR / "resources" / "tars" / "mapped_materials.json"


class TestAzureSettings(unittest.TestCase):
    """Class to test methods for AzureSettings."""

    EXAMPLE_ENV_VAR1 = {
        "TENANT_ID": "some_tenant",
        "CLIENT_ID": "some_client",
        "AUTHORITY": "some_authority",
        "CLIENT_SECRET": "some_secret",
        "SCOPE": "some_scope",
    }

    @patch.dict(os.environ, EXAMPLE_ENV_VAR1, clear=True)
    def test_settings_set_from_env_vars(self):
        """Tests that the settings can be set from env vars."""
        settings1 = AzureSettings()

        self.assertEqual("some_tenant", settings1.tenant_id)
        self.assertEqual("some_client", settings1.client_id)
        self.assertEqual("some_scope", settings1.scope)
        self.assertEqual(
            "some_secret",
            settings1.client_secret.get_secret_value(),
        )

    def test_settings_errors(self):
        """Tests that errors are raised if settings are incorrect."""

        with self.assertRaises(ValueError) as e:
            AzureSettings(
                client_id="some_client",
                tenant_id="some_tenant",
            )
        self.assertIn(
            "2 validation errors for AzureSettings", repr(e.exception)
        )


class TestTarsClient(unittest.TestCase):
    """Tests client methods"""

    @patch("aind_metadata_service.tars.client.ClientSecretCredential")
    def setUp(self, mock_credential):
        """Sets up Test TarsClient methods"""
        self.azure_settings = AzureSettings(
            tenant_id="some_tenant_id",
            client_id="some_client_id",
            client_secret="some_client_secret",
            scope="some_scope",
        )

        self.resource = "https://some_resource"

        with open(EXAMPLE_PATH, "r") as f:
            self.expected_materials = json.load(f)

        mock_credential.return_value.get_token.return_value = (
            "mock_token",
            "mock_exp",
        )
        self.tars_client = TarsClient(self.azure_settings, self.resource)
        # mock_credential.return_value.get_token.assert_called_once()

    def test_access_token(self):
        """Tests that token is retrieved as expected."""
        expected_token = "mock_token"
        self.assertEqual(self.tars_client._access_token, expected_token)

    def test_headers(self):
        """Tests that headers is created as expected."""
        expected_headers = {"Authorization": "Bearer mock_token"}
        self.assertEqual(self.tars_client._headers, expected_headers)

    @patch("aind_metadata_service.tars.client.requests.get")
    def test_get_prep_lot_response(self, mock_get):
        """Tests that client can fetch viral prep lot."""

        mock_response = Mock()

        mock_response.json.return_value = {
            "data": [
                {
                    "lot": "12345",
                    "datePrepped": "2023-12-15T12:34:56Z",
                    "viralPrep": {
                        "viralPrepType": {"name": "Crude-SOP#VC002"},
                        "virus": {
                            "aliases": [
                                {"name": "AiP123"},
                                {"name": "AiV456"},
                                {"name": "rAAV-MGT_789"},
                            ]
                        },
                    },
                }
            ]
        }
        mock_get.return_value = mock_response
        result = self.tars_client._get_prep_lot_response("12345")
        expected_url = (
            f"{self.resource}/api/v1/ViralPrepLots"
            f"?order=1&orderBy=id"
            f"&searchFields=lot"
            f"&search=12345"
        )

        self.assertEqual(result.json()["data"][0]["lot"], "12345")
        mock_get.assert_called_once_with(
            expected_url, headers=self.tars_client._headers
        )

    @patch(
        "aind_metadata_service.tars.client.TarsClient._get_prep_lot_response"
    )
    @patch(
        "aind_metadata_service.tars.client.TarsClient._get_molecules_response"
    )
    def test_get_injection_materials_info_success(
        self, mock_molecules_response, mock_get_prep_lot_response
    ):
        """Tests that ModelResponse is created successfully."""
        mock_get_prep_lot_response.return_value.json.return_value = {
            "data": [
                {
                    "lot": "12345",
                    "datePrepped": "2023-12-15T12:34:56Z",
                    "viralPrep": {
                        "viralPrepType": {"name": "Crude-SOP#VC002"},
                        "virus": {
                            "aliases": [
                                {"name": "AiP123"},
                                {"name": "AiV456"},
                            ]
                        },
                    },
                }
            ]
        }
        mock_molecules_response.return_value.json.return_value = {
            "data": [
                {"aliases": [{"name": "AiP123"}, {"name": "rAAV-MGT_789"}]}
            ]
        }

        result = self.tars_client.get_injection_materials_info(
            "your_prep_lot_number"
        )
        expected_response = ModelResponse(
            aind_models=[
                InjectionMaterial.model_validate(self.expected_materials)
            ],
            status_code=StatusCodes.DB_RESPONDED,
        )
        self.assertEqual(result.aind_models, expected_response.aind_models)
        self.assertEqual(result.status_code, expected_response.status_code)

    @patch(
        "aind_metadata_service.tars.client.TarsClient._get_prep_lot_response"
    )
    @patch("logging.error")
    def test_get_injection_materials_info_connection_error(
        self, mock_log_error: MagicMock, mock_get_prep_lot_response: MagicMock
    ):
        """Tests that connection error is returned as expected."""
        mock_get_prep_lot_response.side_effect = ConnectionError(
            "Connection error"
        )

        # Call the method you want to test
        result = self.tars_client.get_injection_materials_info(
            "your_prep_lot_number"
        )

        # Assert that the ModelResponse for connection error is returned
        expected_response = ModelResponse.connection_error_response()
        self.assertEqual(result.status_code, expected_response.status_code)
        self.assertEqual(result.aind_models, expected_response.aind_models)
        self.assertEqual(result.message, expected_response.message)
        mock_log_error.assert_called_once_with(
            "ConnectionError('Connection error')"
        )

    @patch(
        "aind_metadata_service.tars.client.TarsClient._get_prep_lot_response"
    )
    @patch("logging.error")
    def test_get_injection_materials_info_internal_error(
        self, mock_log_error: MagicMock, mock_get_prep_lot_response: MagicMock
    ):
        """Tests that Internal Error Response is returned as expected."""
        mock_get_prep_lot_response.side_effect = Exception("Some server error")

        result = self.tars_client.get_injection_materials_info(
            "your_prep_lot_number"
        )

        expected_response = ModelResponse.internal_server_error_response()
        self.assertEqual(result.status_code, expected_response.status_code)
        self.assertEqual(result.aind_models, expected_response.aind_models)
        self.assertEqual(result.message, expected_response.message)
        mock_log_error.assert_called_once_with(
            "Exception('Some server error')"
        )


if __name__ == "__main__":
    unittest.main()<|MERGE_RESOLUTION|>--- conflicted
+++ resolved
@@ -4,15 +4,9 @@
 import os
 import unittest
 from pathlib import Path
-<<<<<<< HEAD
-from unittest.mock import Mock, patch
-
+from unittest.mock import Mock, MagicMock, patch
 from aind_data_schema.core.procedures import InjectionMaterial
 
-=======
-from unittest.mock import MagicMock, Mock, patch
-
->>>>>>> 6c103f93
 from aind_metadata_service.response_handler import ModelResponse, StatusCodes
 from aind_metadata_service.tars.client import AzureSettings, TarsClient
 
