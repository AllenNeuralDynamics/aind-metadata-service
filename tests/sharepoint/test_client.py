--- conflicted
+++ resolved
@@ -70,8 +70,6 @@
     described_by = (
         "https://raw.githubusercontent.com/AllenNeuralDynamics/"
         "aind-data-schema/main/src/aind_data_schema/procedures.py"
-<<<<<<< HEAD
-=======
     )
 
     expected_inj_anaesthetic = Anaesthetic.construct(
@@ -83,7 +81,6 @@
     expected_hp_anaesthetic = Anaesthetic.construct(
         type="isoflurane",
         level="Select...",
->>>>>>> 97dc91b2
     )
 
     expected_probe1 = OphysProbe.construct(
@@ -109,19 +106,12 @@
         headframes=(
             [
                 Headframe.construct(
-<<<<<<< HEAD
-                    start_date="2022-12-05T08:00:00Z",
-                    end_date="2022-12-09T08:00:00Z",
-                    experimenter_full_name="Mary Smith",
-                    iacuc_protocol=None,
-=======
-                    start_date="2022-12-06",
-                    end_date="2022-12-06",
-                    experimenter_full_name="Mary Smith",
-                    iacuc_protocol="2115",
-                    animal_weight_prior=None,
-                    animal_weight_post=None,
->>>>>>> 97dc91b2
+                    start_date="2022-12-06",
+                    end_date="2022-12-06",
+                    experimenter_full_name="Mary Smith",
+                    iacuc_protocol="2115",
+                    animal_weight_prior=None,
+                    animal_weight_post=None,
                     notes=None,
                     anaesthesia=expected_hp_anaesthetic,
                     headframe_type="AI Straight Headbar",
@@ -133,13 +123,6 @@
         ),
         injections=(
             [
-<<<<<<< HEAD
-                Injection.construct(
-                    start_date="2022-12-05T08:00:00Z",
-                    end_date="2022-12-09T08:00:00Z",
-                    experimenter_full_name="Mary Smith",
-                    iacuc_protocol=None,
-=======
                 NanojectInjection.construct(
                     start_date="2022-12-06",
                     end_date="2022-12-06",
@@ -291,7 +274,6 @@
                     animal_weight_prior=None,
                     animal_weight_post=None,
                     anaesthesia=expected_inj_anaesthetic,
->>>>>>> 97dc91b2
                     notes=None,
                     injection_materials=None,
                     injection_duration=5,
@@ -312,12 +294,6 @@
         fiber_implants=(
             [
                 FiberImplant.construct(
-<<<<<<< HEAD
-                    start_date="2022-12-05T08:00:00Z",
-                    end_date="2022-12-09T08:00:00Z",
-                    experimenter_full_name="Mary Smith",
-                    iacuc_protocol=None,
-=======
                     start_date="2022-12-06",
                     end_date="2022-12-06",
                     experimenter_full_name="Mary Smith",
@@ -550,7 +526,6 @@
                     craniotomy_size=5.0,
                     dura_removed=False,
                     workstation_id="SWS 3",
->>>>>>> 97dc91b2
                     notes=None,
                 )
             ]
