--- conflicted
+++ resolved
@@ -21,13 +21,10 @@
                 "http://example.com/smartsheet"
             ),
             "AIND_METADATA_SERVICE_SLIMS_HOST": "http://example.com/slims",
-<<<<<<< HEAD
+            "AIND_METADATA_SERVICE_TARS_HOST": "http://example.com/tars",
             "AIND_METADATA_SERVICE_SHAREPOINT_HOST": (
                 "http://example.com/sharepoint"
             ),
-=======
-            "AIND_METADATA_SERVICE_TARS_HOST": "http://example.com/tars",
->>>>>>> 72cc3e90
         },
         clear=True,
     )
@@ -39,11 +36,8 @@
             mgi_host="http://example.com/mgi",
             smartsheet_host="http://example.com/smartsheet",
             slims_host="http://example.com/slims",
-<<<<<<< HEAD
+            tars_host="http://example.com/tars",
             sharepoint_host="http://example.com/sharepoint",
-=======
-            tars_host="http://example.com/tars",
->>>>>>> 72cc3e90
         )
         self.assertEqual(expected_settings, settings)
 
