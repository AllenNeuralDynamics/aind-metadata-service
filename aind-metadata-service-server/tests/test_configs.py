--- conflicted
+++ resolved
@@ -16,15 +16,11 @@
             "AIND_METADATA_SERVICE_LABTRACKS_HOST": (
                 "http://example.com/labtracks"
             ),
-<<<<<<< HEAD
             "AIND_METADATA_SERVICE_MGI_HOST": ("http://example.com/mgi"),
             "AIND_METADATA_SERVICE_SMARTSHEET_HOST": (
                 "http://example.com/smartsheet"
             ),
-=======
-            "AIND_METADATA_SERVICE_MGI_HOST": "http://example.com/mgi",
             "AIND_METADATA_SERVICE_SLIMS_HOST": "http://example.com/slims",
->>>>>>> 7c574dc1
         },
         clear=True,
     )
@@ -34,11 +30,8 @@
         expected_settings = Settings(
             labtracks_host="http://example.com/labtracks",
             mgi_host="http://example.com/mgi",
-<<<<<<< HEAD
             smartsheet_host="http://example.com/smartsheet",
-=======
             slims_host="http://example.com/slims",
->>>>>>> 7c574dc1
         )
         self.assertEqual(expected_settings, settings)
 
