--- conflicted
+++ resolved
@@ -28,21 +28,16 @@
     @patch("aind_labtracks_service_async_client.DefaultApi.get_tasks")
     @patch("aind_sharepoint_service_async_client.DefaultApi.get_las2020")
     @patch("aind_sharepoint_service_async_client.DefaultApi.get_nsb2019")
-<<<<<<< HEAD
     @patch("aind_sharepoint_service_async_client.DefaultApi.get_nsb2023")
     @patch("aind_sharepoint_service_async_client.DefaultApi.get_nsb_present")
-    def test_get_procedures_valid_data(
-        self,
-        mock_nsb_present: AsyncMock,
-        mock_nsb2023: AsyncMock,
-=======
     @patch("aind_smartsheet_service_async_client.DefaultApi.get_perfusions")
     @patch("aind_smartsheet_service_async_client.DefaultApi.get_protocols")
     def test_get_procedures_valid_data(
         self,
         mock_get_protocols: AsyncMock,
         mock_get_perfusions: AsyncMock,
->>>>>>> d8594f35
+        mock_nsb_present: AsyncMock,
+        mock_nsb2023: AsyncMock,
         mock_nsb2019: AsyncMock,
         mock_las: AsyncMock,
         mock_labtracks: AsyncMock,
@@ -63,13 +58,10 @@
         ]
         mock_las.return_value = []
         mock_nsb2019.return_value = []
-<<<<<<< HEAD
+        mock_get_perfusions.return_value = []
+        mock_get_protocols.return_value = []
         mock_nsb2023.return_value = []
         mock_nsb_present.return_value = []
-=======
-        mock_get_perfusions.return_value = []
-        mock_get_protocols.return_value = []
->>>>>>> d8594f35
 
         response = client.get("api/v2/procedures/000000")
         assert response.status_code == 200
@@ -77,21 +69,16 @@
     @patch("aind_labtracks_service_async_client.DefaultApi.get_tasks")
     @patch("aind_sharepoint_service_async_client.DefaultApi.get_las2020")
     @patch("aind_sharepoint_service_async_client.DefaultApi.get_nsb2019")
-<<<<<<< HEAD
     @patch("aind_sharepoint_service_async_client.DefaultApi.get_nsb2023")
     @patch("aind_sharepoint_service_async_client.DefaultApi.get_nsb_present")
-    def test_get_procedures_invalid_data(
-        self,
-        mock_nsb_present: AsyncMock,
-        mock_nsb2023: AsyncMock,
-=======
     @patch("aind_smartsheet_service_async_client.DefaultApi.get_perfusions")
     @patch("aind_smartsheet_service_async_client.DefaultApi.get_protocols")
     def test_get_procedures_invalid_data(
         self,
         mock_get_protocols: AsyncMock,
         mock_get_perfusions: AsyncMock,
->>>>>>> d8594f35
+        mock_nsb_present: AsyncMock,
+        mock_nsb2023: AsyncMock,
         mock_nsb2019: AsyncMock,
         mock_las: AsyncMock,
         mock_labtracks: AsyncMock,
@@ -132,21 +119,16 @@
     @patch("aind_labtracks_service_async_client.DefaultApi.get_tasks")
     @patch("aind_sharepoint_service_async_client.DefaultApi.get_las2020")
     @patch("aind_sharepoint_service_async_client.DefaultApi.get_nsb2019")
-<<<<<<< HEAD
     @patch("aind_sharepoint_service_async_client.DefaultApi.get_nsb2023")
     @patch("aind_sharepoint_service_async_client.DefaultApi.get_nsb_present")
-    def test_get_procedures_no_data(
-        self,
-        mock_nsb_present: AsyncMock,
-        mock_nsb2023: AsyncMock,
-=======
     @patch("aind_smartsheet_service_async_client.DefaultApi.get_perfusions")
     @patch("aind_smartsheet_service_async_client.DefaultApi.get_protocols")
     def test_get_procedures_no_data(
         self,
         mock_get_protocols: AsyncMock,
         mock_get_perfusions: AsyncMock,
->>>>>>> d8594f35
+        mock_nsb_present: AsyncMock,
+        mock_nsb2023: AsyncMock,
         mock_nsb2019: AsyncMock,
         mock_las: AsyncMock,
         mock_labtracks: AsyncMock,
@@ -156,13 +138,10 @@
         mock_labtracks.return_value = []
         mock_las.return_value = []
         mock_nsb2019.return_value = []
-<<<<<<< HEAD
+        mock_get_perfusions.return_value = []
+        mock_get_protocols.return_value = []
         mock_nsb2023.return_value = []
         mock_nsb_present.return_value = []
-=======
-        mock_get_perfusions.return_value = []
-        mock_get_protocols.return_value = []
->>>>>>> d8594f35
 
         response = client.get("api/v2/procedures/nonexistent_subject")
         assert response.status_code == 404
