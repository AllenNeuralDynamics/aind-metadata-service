--- conflicted
+++ resolved
@@ -78,13 +78,10 @@
         mock_get_protocols.return_value = []
         mock_nsb2023.return_value = []
         mock_nsb_present.return_value = []
-<<<<<<< HEAD
+        mock_get_water_restriction.return_value = []
+        mock_get_histology.return_value = []
         mock_get_viral_prep_lots.return_value = []
         mock_get_viruses.return_value = []
-=======
-        mock_get_water_restriction.return_value = []
-        mock_get_histology.return_value = []
->>>>>>> 5e0736b0
 
         response = client.get("api/v2/procedures/000000")
         assert response.status_code == 200
@@ -133,7 +130,8 @@
         mock_las.return_value = []
         mock_get_protocols.return_value = []
         mock_get_perfusions.return_value = []
-<<<<<<< HEAD
+        mock_get_water_restriction.return_value = []
+        mock_get_histology.return_value = []
         mock_get_viral_prep_lots.return_value = [
             PrepLotData(
                 lot="230929-12",
@@ -145,10 +143,6 @@
             )
         ]
         mock_get_viruses.return_value = []
-=======
-        mock_get_water_restriction.return_value = []
-        mock_get_histology.return_value = []
->>>>>>> 5e0736b0
 
         with open(EXAMPLE_NSB2019_JSON) as f:
             contents_nsb2019 = json.load(f)
@@ -201,13 +195,10 @@
         mock_get_protocols.return_value = []
         mock_nsb2023.return_value = []
         mock_nsb_present.return_value = []
-<<<<<<< HEAD
+        mock_get_water_restriction.return_value = []
+        mock_get_histology.return_value = []
         mock_get_viral_prep_lots.return_value = []
         mock_get_viruses.return_value = []
-=======
-        mock_get_water_restriction.return_value = []
-        mock_get_histology.return_value = []
->>>>>>> 5e0736b0
 
         response = client.get("api/v2/procedures/nonexistent_subject")
         assert response.status_code == 404
