"""Module to handle responses"""

import json
from enum import Enum
from typing import Generic, List, Optional, TypeVar, Union

from aind_data_schema.core.instrument import Instrument
from aind_data_schema.core.procedures import Surgery
from aind_data_schema.core.rig import Rig
from aind_data_schema.core.subject import Subject
from aind_data_schema_models.pid_names import PIDName
from fastapi import Response
from fastapi.encoders import jsonable_encoder
from fastapi.responses import JSONResponse
from pydantic import ValidationError

<<<<<<< HEAD
from aind_metadata_service_server.models import ViralMaterialInformation

T = TypeVar("T", Subject, PIDName, Rig, Instrument, ViralMaterialInformation)
=======
from aind_metadata_service_server.models import (
    FundingInformation,
    ProtocolInformation,
)

T = TypeVar(
    "T",
    Subject,
    PIDName,
    Rig,
    Instrument,
    FundingInformation,
    ProtocolInformation,
    Surgery,
)
>>>>>>> 34426cd9


class StatusCodes(Enum):
    """Enum class of status codes"""

    CONNECTION_ERROR = 503
    INTERNAL_SERVER_ERROR = 500
    MULTIPLE_RESPONSES = 300
    VALID_DATA = 200
    DB_RESPONDED = 203
    INVALID_DATA = 406
    NO_DATA_FOUND = 404
    MULTI_STATUS = 207
    UNPROCESSABLE_ENTITY = 422
    BAD_REQUEST = 400


class ModelResponse(Generic[T]):
    """Class to handle responses from backend databases. Holds pydantic models
    without serializing them to json or running validation checks."""

    def __init__(
        self,
        aind_models: List[T],
        status_code: StatusCodes,
        message: Optional[str] = None,
    ):
        """
        Class constructor
        Parameters
        ----------
        aind_models : List[T]
          Either a list of Subjects or a list of Procedures
        status_code : StatusCodes
        message : Optional[str]
          Message to return to client.
        """
        self.status_code = status_code
        self.aind_models = aind_models
        self.message = message

    @classmethod
    def connection_error_response(cls):
        """Connection Error"""
        return cls(
            status_code=StatusCodes.CONNECTION_ERROR,
            aind_models=[],
            message="Connection Error.",
        )

    @classmethod
    def internal_server_error_response(cls):
        """Internal Server Error"""
        return cls(
            status_code=StatusCodes.INTERNAL_SERVER_ERROR,
            aind_models=[],
            message="Internal Server Error.",
        )

    @classmethod
    def no_data_found_error_response(cls):
        """No Data Found Error"""
        return cls(
            status_code=StatusCodes.NO_DATA_FOUND,
            aind_models=[],
            message="No Data Found.",
        )

    @classmethod
    def bad_request_error_response(cls, message="Bad Request."):
        """Bad Request Error"""
        return cls(
            status_code=StatusCodes.BAD_REQUEST,
            aind_models=[],
            message=message,
        )

    @staticmethod
    def _validate_model(model) -> Optional[str]:
        """Helper method to validate a model and return validation errors."""
        validation_error = None
        try:
            model.__class__.model_validate(model.model_dump())
        except ValidationError as e:
            validation_error = repr(e)
        except (AttributeError, ValueError, KeyError) as oe:
            validation_error = repr(oe)
        return validation_error

    def _map_data_response(  # noqa: C901
        self, validate: bool = True
    ) -> Union[Response, JSONResponse]:
        """Map ModelResponse with StatusCodes.DB_RESPONDED to a JSONResponse.
        Perform validations, bypasses validation if flag is set to False."""

        if len(self.aind_models) == 0:
            status_code = StatusCodes.NO_DATA_FOUND.value
            content_data = None
            message = "No Data Found."

        elif len(self.aind_models) == 1:
            aind_model = self.aind_models[0]
            content_data = jsonable_encoder(
                json.loads(aind_model.model_dump_json())
            )
            if validate:
                validation_error = self._validate_model(aind_model)
                if validation_error:
                    status_code = StatusCodes.INVALID_DATA.value
                    message = f"Validation Errors: {validation_error}"
                else:
                    status_code = StatusCodes.VALID_DATA.value
                    message = "Valid Model."
            else:
                status_code = StatusCodes.UNPROCESSABLE_ENTITY.value
                message = (
                    "Valid Request Format. Models have not been validated."
                )

            if self.status_code == StatusCodes.MULTI_STATUS:
                status_code = self.status_code.value
                message = (
                    "There was an error retrieving records from one or more of"
                    " the databases."
                )

        else:
            status_code = StatusCodes.MULTIPLE_RESPONSES.value
            message = "Multiple Items Found."
            content_data = [
                jsonable_encoder(json.loads(model.model_dump_json()))
                for model in self.aind_models
            ]

            if validate:
                # Validate each model and accumulate errors
                validation_errors = []
                for model in self.aind_models:
                    error = self._validate_model(model)
                    if error:
                        validation_errors.append(error)

                if validation_errors:
                    message += (
                        f" Validation Errors: {', '.join(validation_errors)}"
                    )
                else:
                    message += " All Models Valid."
            else:
                message += " Models have not been validated."

        return JSONResponse(
            status_code=status_code,
            content=({"message": message, "data": content_data}),
        )

    def map_to_json_response(self, validate: bool = True) -> JSONResponse:
        """Map a ModelResponse to a JSONResponse."""
        if self.status_code == StatusCodes.CONNECTION_ERROR:
            response = JSONResponse(
                status_code=StatusCodes.CONNECTION_ERROR.value,
                content=({"message": self.message, "data": None}),
            )
        elif self.status_code == StatusCodes.INTERNAL_SERVER_ERROR:
            response = JSONResponse(
                status_code=StatusCodes.INTERNAL_SERVER_ERROR.value,
                content=({"message": self.message, "data": None}),
            )
        elif self.status_code == StatusCodes.BAD_REQUEST:
            response = JSONResponse(
                status_code=StatusCodes.BAD_REQUEST.value,
                content=({"message": self.message, "data": None}),
            )
        else:
            response = self._map_data_response(validate=validate)
        return response<|MERGE_RESOLUTION|>--- conflicted
+++ resolved
@@ -14,11 +14,9 @@
 from fastapi.responses import JSONResponse
 from pydantic import ValidationError
 
-<<<<<<< HEAD
 from aind_metadata_service_server.models import ViralMaterialInformation
 
-T = TypeVar("T", Subject, PIDName, Rig, Instrument, ViralMaterialInformation)
-=======
+
 from aind_metadata_service_server.models import (
     FundingInformation,
     ProtocolInformation,
@@ -31,10 +29,9 @@
     Rig,
     Instrument,
     FundingInformation,
-    ProtocolInformation,
+    ProtocolInformation, ViralMaterialInformation,
     Surgery,
 )
->>>>>>> 34426cd9
 
 
 class StatusCodes(Enum):
