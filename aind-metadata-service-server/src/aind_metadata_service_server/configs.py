"""Module for settings to connect to backend"""

from pydantic import Field, HttpUrl
from pydantic_settings import BaseSettings, SettingsConfigDict


class Settings(BaseSettings):
    """
    ### Settings needed to connect to a database or website.
    We will just connect to an example website.
    """

    model_config = SettingsConfigDict(env_prefix="AIND_METADATA_SERVICE_")

    labtracks_host: HttpUrl = Field(
        ..., description="Host address for labtracks endpoint"
    )
    mgi_host: HttpUrl = Field(..., description="Host address for mgi endpoint")
    slims_host: HttpUrl = Field(
        ..., description="Host address for slims endpoint"
    )
<<<<<<< HEAD
    sharepoint_host: HttpUrl = Field(
        ..., description="Host address for sharepoint endpoint"
=======
    smartsheet_host: HttpUrl = Field(
        ..., description="Host address for smartsheet endpoint"
>>>>>>> 34426cd9
    )


def get_settings():
    """Return Settings object"""
    return Settings()<|MERGE_RESOLUTION|>--- conflicted
+++ resolved
@@ -19,13 +19,11 @@
     slims_host: HttpUrl = Field(
         ..., description="Host address for slims endpoint"
     )
-<<<<<<< HEAD
     sharepoint_host: HttpUrl = Field(
         ..., description="Host address for sharepoint endpoint"
-=======
+    )
     smartsheet_host: HttpUrl = Field(
         ..., description="Host address for smartsheet endpoint"
->>>>>>> 34426cd9
     )
 
 
