--- conflicted
+++ resolved
@@ -15,14 +15,10 @@
     labtracks_host: HttpUrl = Field(
         ..., description="Host address for labtracks endpoint"
     )
-<<<<<<< HEAD
+    mgi_host: HttpUrl = Field(..., description="Host address for mgi endpoint")
     smartsheet_host: HttpUrl = Field(
         ..., description="Host address for smartsheet endpoint"
     )
-=======
-    mgi_host: HttpUrl = Field(..., description="Host address for mgi endpoint")
->>>>>>> fc0a7ee1
-
 
 def get_settings():
     """Return Settings object"""
