"""Maps information to aind-data-schema Procedures model."""

import logging
from enum import Enum
from typing import List, Optional, Union

from aind_data_schema.components.injection_procedures import Injection
from aind_data_schema.components.subject_procedures import (
    Perfusion,
)
from aind_data_schema.components.surgery_procedures import (
    BrainInjection,
    Craniotomy,
    ProtectiveMaterial,
)
from aind_data_schema.core.procedures import (
    Procedures,
    Surgery,
)
from aind_data_schema.utils.validators import CoordinateSystemException
from aind_data_schema_models.mouse_anatomy import InjectionTargets
from aind_labtracks_service_async_client.models import Task as LabTracksTask
from aind_sharepoint_service_async_client.models import (
    Las2020List,
    NSB2019List,
    NSB2023List,
)
<<<<<<< HEAD
from pydantic import ValidationError
=======
from aind_smartsheet_service_async_client.models import PerfusionsModel
>>>>>>> d8594f35

from aind_metadata_service_server.mappers.las2020 import (
    MappedLASList as MappedLAS2020,
)
from aind_metadata_service_server.mappers.nsb2019 import (
    MappedNSBList as MappedNSB2019,
)
<<<<<<< HEAD
from aind_metadata_service_server.mappers.nsb2023 import (
    MappedNSBList as MappedNSB2023,
)
=======
from aind_metadata_service_server.mappers.perfusion import PerfusionMapper
>>>>>>> d8594f35


class LabTracksTaskStatuses(Enum):
    """LabTracks Task Status Options"""

    FINISHED = "F"
    SCHEDULED = "S"
    CANCELLED = "C"
    DELETED = "D"
    ACCEPTED = "A"
    DECLINED = "L"


class LabTracksProcedures(Enum):
    """Keywords for LabTracks procedures"""

    PERFUSION = "Perfusion"
    RO_INJECTION = "RO Injection"


class ProtocolNames(Enum):
    """Enum of Protocol Names in Smartsheet"""

    IMMUNOLABELING = "Immunolabeling of a Whole Mouse Brain"
    DELIPIDATION = (
        "Tetrahydrofuran and Dichloromethane Delipidation of a"
        " Whole Mouse Brain"
    )
    SBIP_DELIPADATION = "Aqueous (SBiP) Delipidation of a Whole Mouse Brain"
    GELATIN_PREVIOUS = (
        "Whole Mouse Brain Delipidation, Immunolabeling,"
        " and Expansion Microscopy"
    )
    INJECTION_NANOJECT = "Injection of Viral Tracers by Nanoject V.4"
    INJECTION_IONTOPHORESIS = (
        "Stereotaxic Surgery for Delivery of Tracers by Iontophoresis V.3"
    )
    PERFUSION = "Mouse Cardiac Perfusion Fixation and Brain Collection V.5"
    SMARTSPIM_IMAGING = "Imaging cleared mouse brains on SmartSPIM"
    SMARTSPIM_SETUP = "SmartSPIM setup and alignment"
    SURGERY = "General Set-Up and Take-Down for Rodent Neurosurgery"
    PROTOCOL_COLLECTION = (
        "Protocol Collection: Perfusing, Sectioning, IHC,"
        " Mounting and Coverslipping Mouse Brain Specimens"
    )
    SECTIONING = "Sectioning Mouse Brain with Sliding Microtome"
    MOUNTING_COVERSLIPPING = "Mounting and Coverslipping Mouse Brain Sections"
    IHC_SECTIONS = "Immunohistochemistry (IHC) Staining Mouse Brain Sections"
    DAPI_STAINING = "DAPI Staining Mouse Brain Sections"
    DURAGEL_APPLICATION = (
        "Duragel application for acute electrophysiological recordings"
    )


class ProceduresMapper:
    """Class to handle mapping of procedures data."""

    def __init__(
        self,
        labtracks_tasks: List[LabTracksTask] = [],
        las_2020: List[Las2020List] = [],
        nsb_2019: List[NSB2019List] = [],
<<<<<<< HEAD
        nsb_2023: List[NSB2023List] = [],
        nsb_present: List[NSB2023List] = [],
=======
        smartsheet_perfusion: List[PerfusionsModel] = [],
>>>>>>> d8594f35
    ):
        """
        Class constructor.
        Parameters
        ----------
        labtracks_tasks :  List[LabTracksTask]
        """
        self.labtracks_tasks = labtracks_tasks
        self.las_2020 = las_2020
        self.nsb_2019 = nsb_2019
<<<<<<< HEAD
        self.nsb_2023 = nsb_2023
        self.nsb_present = nsb_present
=======
        self.smartsheet_perfusion = smartsheet_perfusion
>>>>>>> d8594f35

    @staticmethod
    def _map_labtracks_task_to_aind_surgery(
        task: LabTracksTask,
    ) -> Union[Surgery, None]:
        """
        Helper method to map a single LabTracksTask to a Surgery object.

        Parameters
        ----------
        task : LabTracksTask
            The task to map to a Surgery object

        Returns
        -------
        Union[Surgery, None]
            A mapped Surgery object or None if not applicable
        """
        start_date = task.date_start
        if start_date:
            start_date = start_date.date()

        end_date = task.date_end
        if end_date:
            end_date = end_date.date()

        experimenter_full_name = (
            str(task.investigator_id) if task.investigator_id else None
        )
        iacuc_protocol = (
            str(task.protocol_number) if task.protocol_number else None
        )
        type_name = task.type_name
        task_status = task.task_status

        if not (
            type_name and task_status == LabTracksTaskStatuses.FINISHED.value
        ):
            return None

        if LabTracksProcedures.PERFUSION.value.lower() in type_name.lower():
            output_specimen_ids = (
                {str(task.task_object)} if task.task_object else set()
            )

            return Surgery.model_construct(
                start_date=start_date,
                experimenters=[experimenter_full_name],
                iacuc_protocol=iacuc_protocol,
                animal_weight_prior=None,
                animal_weight_post=None,
                anaesthesia=None,
                notes=None,
                procedures=[
                    Perfusion.model_construct(
                        output_specimen_ids=output_specimen_ids
                    )
                ],
            )

        elif (
            LabTracksProcedures.RO_INJECTION.value.lower() in type_name.lower()
        ):
            return Surgery.model_construct(
                start_date=start_date,
                experimenters=[experimenter_full_name],
                iacuc_protocol=iacuc_protocol,
                animal_weight_prior=None,
                animal_weight_post=None,
                anaesthesia=None,
                notes=None,
                procedures=[
                    Injection.model_construct(
                        targeted_structure=InjectionTargets.RETRO_ORBITAL,
                    )
                ],
            )

        return None

    @staticmethod
    def map_sharepoint_response_to_aind_surgeries(
        response: List, mapper_cls: type, subject_id: Optional[str] = None
    ) -> List[Surgery]:
        """
        Generic method to map SharePoint data to Surgery objects
        using the provided mapper class.

        Parameters
        ----------
        response : List
            List of SharePoint model objects to map
        mapper_cls : Type
            The mapper class to use for mapping
        subject_id : Optional[str]
            Subject ID required for LAS2020 mapping

        Returns
        -------
        List[Surgery]
            A list of mapped Surgery objects
        """
        surgeries = []
        for item in response:
            mapped_model = mapper_cls(item)
            if isinstance(mapped_model, MappedLAS2020):
                procedure = mapped_model.get_surgery(subject_id)
                procedures = [procedure] if procedure else []
            else:
                procedures = mapped_model.get_surgeries()
            surgeries.extend(procedures)
        return surgeries

    def map_responses_to_aind_procedures(
        self, subject_id: str
    ) -> Union[Procedures, None]:
        """
        Maps all data sources to a complete Procedures model.

        Parameters
        ----------
        subject_id : str
            The subject ID for the procedures

        Returns
        -------
        Procedures
            Complete procedures model with all surgeries
        """
        subject_procedures = []
        specimen_procedures = []
        if self.labtracks_tasks:
            labtracks_surgeries = [
                self._map_labtracks_task_to_aind_surgery(task)
                for task in self.labtracks_tasks
                if self._map_labtracks_task_to_aind_surgery(task) is not None
            ]
            subject_procedures.extend(labtracks_surgeries)
            logging.info(
                f"Found {len(labtracks_surgeries)} surgeries "
                f"from LabTracks for {subject_id}"
            )

        if self.las_2020:
            las_2020_surgeries = (
                self.map_sharepoint_response_to_aind_surgeries(
                    response=self.las_2020,
                    mapper_cls=MappedLAS2020,
                    subject_id=subject_id,
                )
            )
            subject_procedures.extend(las_2020_surgeries)
            logging.info(
                f"Found {len(las_2020_surgeries)} surgeries "
                f"from LAS2020 for {subject_id}"
            )
        if self.nsb_2019:
            nsb_2019_surgeries = (
                self.map_sharepoint_response_to_aind_surgeries(
                    response=self.nsb_2019,
                    mapper_cls=MappedNSB2019,
                )
            )
            subject_procedures.extend(nsb_2019_surgeries)
            logging.info(
                f"Found {len(nsb_2019_surgeries)} surgeries "
                f"from NSB2019 for {subject_id}"
            )
        if self.smartsheet_perfusion:
            perfusion_mappers = [
                PerfusionMapper(smartsheet_perfusion=smartsheet_perfusion)
                for smartsheet_perfusion in self.smartsheet_perfusion
            ]
            smartsheet_perfusion_procedures = [
                perfusion_mapper.map_to_aind_surgery()
                for perfusion_mapper in perfusion_mappers
            ]
            subject_procedures.extend(smartsheet_perfusion_procedures)
            logging.info(
                f"Found {len(smartsheet_perfusion_procedures)} perfusions "
                f"from Smartsheet for {subject_id}"
            )

        if self.nsb_2023:
            nsb_2023_surgeries = (
                self.map_sharepoint_response_to_aind_surgeries(
                    response=self.nsb_2023,
                    mapper_cls=MappedNSB2023,
                )
            )
            subject_procedures.extend(nsb_2023_surgeries)
            logging.info(
                f"Found {len(nsb_2023_surgeries)} surgeries "
                f"from NSB2023 for {subject_id}"
            )

        if self.nsb_present:
            nsb_present_surgeries = (
                self.map_sharepoint_response_to_aind_surgeries(
                    response=self.nsb_present,
                    mapper_cls=MappedNSB2023,
                )
            )
            subject_procedures.extend(nsb_present_surgeries)
            logging.info(
                f"Found {len(nsb_present_surgeries)} surgeries "
                f"from NSB Present for {subject_id}"
            )

        if not subject_procedures and not specimen_procedures:
            return None
<<<<<<< HEAD
        try:
            return Procedures(
                subject_id=subject_id,
                subject_procedures=subject_procedures,
                specimen_procedures=specimen_procedures,
            )
        except (ValidationError, CoordinateSystemException):
            return Procedures.model_construct(
                subject_id=subject_id,
                subject_procedures=subject_procedures,
                specimen_procedures=specimen_procedures,
            )
=======
        return Procedures(
            subject_id=subject_id,
            subject_procedures=subject_procedures,
            specimen_procedures=specimen_procedures,
        )

    @staticmethod
    def _get_protocol_name(procedure):
        """Gets protocol name based on procedure type"""
        if isinstance(procedure, BrainInjection):
            if getattr(procedure, "dynamics", []):
                if getattr(procedure.dynamics[0], "volume", None):
                    return ProtocolNames.INJECTION_NANOJECT.value
                elif getattr(procedure.dynamics[0], "injection_current", None):
                    return ProtocolNames.INJECTION_IONTOPHORESIS.value
        elif isinstance(procedure, Perfusion):
            return ProtocolNames.PERFUSION.value
        elif isinstance(procedure, Craniotomy):
            if procedure.protective_material == ProtectiveMaterial.DURAGEL:
                return ProtocolNames.DURAGEL_APPLICATION.value
        else:
            return None

    def get_protocols_list(self, procedures: Procedures) -> list:
        """Creates a list of protocol names from procedures list"""
        protocol_list = []
        for subject_procedure in procedures.subject_procedures:
            if isinstance(subject_procedure, Surgery):
                protocol_list.append(ProtocolNames.SURGERY.value)
            if not hasattr(subject_procedure, "procedures"):
                continue
            for procedure in subject_procedure.procedures:
                protocol_name = self._get_protocol_name(procedure)
                if protocol_name:
                    protocol_list.append(protocol_name)
        return protocol_list

    def integrate_protocols_into_aind_procedures(
        self, procedures: Procedures, protocols_mapping: dict
    ) -> Procedures:
        """
        Merges protocols responses with procedures response.
        protocols_mapping: dict of protocol_name -> ProtocolsModel
        """
        for subject_procedure in procedures.subject_procedures:
            if (
                isinstance(subject_procedure, Surgery)
                and hasattr(subject_procedure, "experimenters")
                and getattr(subject_procedure, "experimenters", [])
                and "NSB" in subject_procedure.experimenters[0]
            ):
                protocol_name = ProtocolNames.SURGERY.value
                protocol_model = protocols_mapping.get(protocol_name)
                if protocol_model and getattr(protocol_model, "doi", None):
                    subject_procedure.protocol_id = protocol_model.doi
            if not hasattr(subject_procedure, "procedures"):
                continue
            for procedure in subject_procedure.procedures:
                protocol_name = self._get_protocol_name(procedure)
                protocol_model = protocols_mapping.get(protocol_name)
                if protocol_model and getattr(protocol_model, "doi", None):
                    procedure.protocol_id = protocol_model.doi
        return procedures
>>>>>>> d8594f35
<|MERGE_RESOLUTION|>--- conflicted
+++ resolved
@@ -25,11 +25,8 @@
     NSB2019List,
     NSB2023List,
 )
-<<<<<<< HEAD
+from aind_smartsheet_service_async_client.models import PerfusionsModel
 from pydantic import ValidationError
-=======
-from aind_smartsheet_service_async_client.models import PerfusionsModel
->>>>>>> d8594f35
 
 from aind_metadata_service_server.mappers.las2020 import (
     MappedLASList as MappedLAS2020,
@@ -37,13 +34,10 @@
 from aind_metadata_service_server.mappers.nsb2019 import (
     MappedNSBList as MappedNSB2019,
 )
-<<<<<<< HEAD
 from aind_metadata_service_server.mappers.nsb2023 import (
     MappedNSBList as MappedNSB2023,
 )
-=======
 from aind_metadata_service_server.mappers.perfusion import PerfusionMapper
->>>>>>> d8594f35
 
 
 class LabTracksTaskStatuses(Enum):
@@ -106,12 +100,9 @@
         labtracks_tasks: List[LabTracksTask] = [],
         las_2020: List[Las2020List] = [],
         nsb_2019: List[NSB2019List] = [],
-<<<<<<< HEAD
         nsb_2023: List[NSB2023List] = [],
         nsb_present: List[NSB2023List] = [],
-=======
         smartsheet_perfusion: List[PerfusionsModel] = [],
->>>>>>> d8594f35
     ):
         """
         Class constructor.
@@ -122,12 +113,9 @@
         self.labtracks_tasks = labtracks_tasks
         self.las_2020 = las_2020
         self.nsb_2019 = nsb_2019
-<<<<<<< HEAD
         self.nsb_2023 = nsb_2023
         self.nsb_present = nsb_present
-=======
         self.smartsheet_perfusion = smartsheet_perfusion
->>>>>>> d8594f35
 
     @staticmethod
     def _map_labtracks_task_to_aind_surgery(
@@ -339,7 +327,6 @@
 
         if not subject_procedures and not specimen_procedures:
             return None
-<<<<<<< HEAD
         try:
             return Procedures(
                 subject_id=subject_id,
@@ -352,12 +339,6 @@
                 subject_procedures=subject_procedures,
                 specimen_procedures=specimen_procedures,
             )
-=======
-        return Procedures(
-            subject_id=subject_id,
-            subject_procedures=subject_procedures,
-            specimen_procedures=specimen_procedures,
-        )
 
     @staticmethod
     def _get_protocol_name(procedure):
@@ -415,5 +396,4 @@
                 protocol_model = protocols_mapping.get(protocol_name)
                 if protocol_model and getattr(protocol_model, "doi", None):
                     procedure.protocol_id = protocol_model.doi
-        return procedures
->>>>>>> d8594f35
+        return procedures