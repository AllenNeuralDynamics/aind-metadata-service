"""Maps information to aind-data-schema Procedures model."""

import logging
from enum import Enum
from typing import List, Optional, Union

from aind_data_schema.components.injection_procedures import Injection
from aind_data_schema.components.subject_procedures import (
    Perfusion,
    WaterRestriction
)
from aind_data_schema.components.surgery_procedures import (
    BrainInjection,
    Craniotomy,
    ProtectiveMaterial,
)
from aind_data_schema.core.procedures import (
    Procedures,
    Surgery,
)
from aind_data_schema_models.mouse_anatomy import InjectionTargets
from aind_labtracks_service_async_client.models import Task as LabTracksTask
from aind_sharepoint_service_async_client.models import (
    Las2020List,
    NSB2019List,
)
<<<<<<< HEAD
from aind_slims_service_async_client.models import (
    SlimsHistologyData,
    SlimsWaterRestrictionData,
)
=======
from aind_smartsheet_service_async_client.models import PerfusionsModel

>>>>>>> d8594f35
from aind_metadata_service_server.mappers.las2020 import (
    MappedLASList as MappedLAS2020,
)
from aind_metadata_service_server.mappers.nsb2019 import (
    MappedNSBList as MappedNSB2019,
)
from aind_metadata_service_server.mappers.perfusion import PerfusionMapper

class LabTracksTaskStatuses(Enum):
    """LabTracks Task Status Options"""

    FINISHED = "F"
    SCHEDULED = "S"
    CANCELLED = "C"
    DELETED = "D"
    ACCEPTED = "A"
    DECLINED = "L"


class LabTracksProcedures(Enum):
    """Keywords for LabTracks procedures"""

    PERFUSION = "Perfusion"
    RO_INJECTION = "RO Injection"


class ProtocolNames(Enum):
    """Enum of Protocol Names in Smartsheet"""

    IMMUNOLABELING = "Immunolabeling of a Whole Mouse Brain"
    DELIPIDATION = (
        "Tetrahydrofuran and Dichloromethane Delipidation of a"
        " Whole Mouse Brain"
    )
    SBIP_DELIPADATION = "Aqueous (SBiP) Delipidation of a Whole Mouse Brain"
    GELATIN_PREVIOUS = (
        "Whole Mouse Brain Delipidation, Immunolabeling,"
        " and Expansion Microscopy"
    )
    INJECTION_NANOJECT = "Injection of Viral Tracers by Nanoject V.4"
    INJECTION_IONTOPHORESIS = (
        "Stereotaxic Surgery for Delivery of Tracers by Iontophoresis V.3"
    )
    PERFUSION = "Mouse Cardiac Perfusion Fixation and Brain Collection V.5"
    SMARTSPIM_IMAGING = "Imaging cleared mouse brains on SmartSPIM"
    SMARTSPIM_SETUP = "SmartSPIM setup and alignment"
    SURGERY = "General Set-Up and Take-Down for Rodent Neurosurgery"
    PROTOCOL_COLLECTION = (
        "Protocol Collection: Perfusing, Sectioning, IHC,"
        " Mounting and Coverslipping Mouse Brain Specimens"
    )
    SECTIONING = "Sectioning Mouse Brain with Sliding Microtome"
    MOUNTING_COVERSLIPPING = "Mounting and Coverslipping Mouse Brain Sections"
    IHC_SECTIONS = "Immunohistochemistry (IHC) Staining Mouse Brain Sections"
    DAPI_STAINING = "DAPI Staining Mouse Brain Sections"
    DURAGEL_APPLICATION = (
        "Duragel application for acute electrophysiological recordings"
    )


class ProceduresMapper:
    """Class to handle mapping of procedures data."""

    def __init__(
        self,
        labtracks_tasks: List[LabTracksTask] = [],
        las_2020: List[Las2020List] = [],
        nsb_2019: List[NSB2019List] = [],
<<<<<<< HEAD
        slims_water_restriction: List[SlimsWaterRestrictionData] = [],
        slims_histology: List[SlimsHistologyData] = [],
=======
        smartsheet_perfusion: List[PerfusionsModel] = [],
>>>>>>> d8594f35
    ):
        """
        Class constructor.
        Parameters
        ----------
        labtracks_tasks :  List[LabTracksTask]
        """
        self.labtracks_tasks = labtracks_tasks
        self.las_2020 = las_2020
        self.nsb_2019 = nsb_2019
<<<<<<< HEAD
        self.slims_water_restriction = slims_water_restriction
        self.slims_histology = slims_histology
=======
        self.smartsheet_perfusion = smartsheet_perfusion
>>>>>>> d8594f35

    @staticmethod
    def _map_labtracks_task_to_aind_surgery(
        task: LabTracksTask,
    ) -> Union[Surgery, None]:
        """
        Helper method to map a single LabTracksTask to a Surgery object.

        Parameters
        ----------
        task : LabTracksTask
            The task to map to a Surgery object

        Returns
        -------
        Union[Surgery, None]
            A mapped Surgery object or None if not applicable
        """
        start_date = task.date_start
        if start_date:
            start_date = start_date.date()

        end_date = task.date_end
        if end_date:
            end_date = end_date.date()

        experimenter_full_name = (
            str(task.investigator_id) if task.investigator_id else None
        )
        iacuc_protocol = (
            str(task.protocol_number) if task.protocol_number else None
        )
        type_name = task.type_name
        task_status = task.task_status

        if not (
            type_name and task_status == LabTracksTaskStatuses.FINISHED.value
        ):
            return None

        if LabTracksProcedures.PERFUSION.value.lower() in type_name.lower():
            output_specimen_ids = (
                {str(task.task_object)} if task.task_object else set()
            )

            return Surgery.model_construct(
                start_date=start_date,
                experimenters=[experimenter_full_name],
                iacuc_protocol=iacuc_protocol,
                animal_weight_prior=None,
                animal_weight_post=None,
                anaesthesia=None,
                notes=None,
                procedures=[
                    Perfusion.model_construct(
                        output_specimen_ids=output_specimen_ids
                    )
                ],
            )

        elif (
            LabTracksProcedures.RO_INJECTION.value.lower() in type_name.lower()
        ):
            return Surgery.model_construct(
                start_date=start_date,
                experimenters=[experimenter_full_name],
                iacuc_protocol=iacuc_protocol,
                animal_weight_prior=None,
                animal_weight_post=None,
                anaesthesia=None,
                notes=None,
                procedures=[
                    Injection.model_construct(
                        targeted_structure=InjectionTargets.RETRO_ORBITAL,
                    )
                ],
            )

        return None
    
    def _map_slims_response_to_aind_water_restrictions(
        self,
    ) -> List[WaterRestriction]:
        """Maps response from slims into WaterRestriction models"""
        water_restrictions = []
        for data in self.slims_water_restriction:
            # missing ethics review id
            wr = WaterRestriction.model_construct(
                start_date=data.start_date.date() if data.start_date else None,
                end_date=data.end_date.date() if data.end_date else None,
                target_fraction_weight=(
                    int(float(data.target_weight_fraction) * 100)
                    if data.target_weight_fraction
                    else None
                ),
                baseline_weight=(
                    float(data.baseline_weight)
                    if data.baseline_weight
                    else None
                ),
                weight_unit=self._parse_mass_unit(data.weight_unit),
                minimum_water_per_day=float("1.0"),  # default value
                )
            water_restrictions.append(wr)
        return water_restrictions


    @staticmethod
    def map_sharepoint_response_to_aind_surgeries(
        response: List, mapper_cls: type, subject_id: Optional[str] = None
    ) -> List[Surgery]:
        """
        Generic method to map SharePoint data to Surgery objects
        using the provided mapper class.

        Parameters
        ----------
        response : List
            List of SharePoint model objects to map
        mapper_cls : Type
            The mapper class to use for mapping
        subject_id : Optional[str]
            Subject ID required for LAS2020 mapping

        Returns
        -------
        List[Surgery]
            A list of mapped Surgery objects
        """
        surgeries = []
        for item in response:
            mapped_model = mapper_cls(item)
            if isinstance(mapped_model, MappedLAS2020):
                procedure = mapped_model.get_surgery(subject_id)
                procedures = [procedure] if procedure else []
            else:
                procedures = mapped_model.get_surgeries()
            surgeries.extend(procedures)
        return surgeries

    def map_responses_to_aind_procedures(
        self, subject_id: str
    ) -> Union[Procedures, None]:
        """
        Maps all data sources to a complete Procedures model.

        Parameters
        ----------
        subject_id : str
            The subject ID for the procedures

        Returns
        -------
        Procedures
            Complete procedures model with all surgeries
        """
        subject_procedures = []
        specimen_procedures = []
        if self.labtracks_tasks:
            labtracks_surgeries = [
                self._map_labtracks_task_to_aind_surgery(task)
                for task in self.labtracks_tasks
                if self._map_labtracks_task_to_aind_surgery(task) is not None
            ]
            subject_procedures.extend(labtracks_surgeries)
            logging.info(
                f"Found {len(labtracks_surgeries)} surgeries "
                f"from LabTracks for {subject_id}"
            )

        if self.las_2020:
            las_2020_surgeries = (
                self.map_sharepoint_response_to_aind_surgeries(
                    response=self.las_2020,
                    mapper_cls=MappedLAS2020,
                    subject_id=subject_id,
                )
            )
            subject_procedures.extend(las_2020_surgeries)
            logging.info(
                f"Found {len(las_2020_surgeries)} surgeries "
                f"from LAS2020 for {subject_id}"
            )
        if self.nsb_2019:
            nsb_2019_surgeries = (
                self.map_sharepoint_response_to_aind_surgeries(
                    response=self.nsb_2019,
                    mapper_cls=MappedNSB2019,
                )
            )
            subject_procedures.extend(nsb_2019_surgeries)
            logging.info(
                f"Found {len(nsb_2019_surgeries)} surgeries "
                f"from NSB2019 for {subject_id}"
            )
        if self.smartsheet_perfusion:
            perfusion_mappers = [
                PerfusionMapper(smartsheet_perfusion=smartsheet_perfusion)
                for smartsheet_perfusion in self.smartsheet_perfusion
            ]
            smartsheet_perfusion_procedures = [
                perfusion_mapper.map_to_aind_surgery()
                for perfusion_mapper in perfusion_mappers
            ]
            subject_procedures.extend(smartsheet_perfusion_procedures)
            logging.info(
                f"Found {len(smartsheet_perfusion_procedures)} perfusions "
                f"from Smartsheet for {subject_id}"
            )

        if self.slims_water_restriction:
            slims_water_restrictions = (
                self._map_slims_response_to_aind_water_restrictions()
            )
            subject_procedures.extend(slims_water_restrictions)
            logging.info(
                f"Found {len(slims_water_restrictions)} water restrictions "
                f"from SLIMS for {subject_id}"
            )

        if not subject_procedures and not specimen_procedures:
            return None
        return Procedures(
            subject_id=subject_id,
            subject_procedures=subject_procedures,
            specimen_procedures=specimen_procedures,
        )

    @staticmethod
    def _get_protocol_name(procedure):
        """Gets protocol name based on procedure type"""
        if isinstance(procedure, BrainInjection):
            if getattr(procedure, "dynamics", []):
                if getattr(procedure.dynamics[0], "volume", None):
                    return ProtocolNames.INJECTION_NANOJECT.value
                elif getattr(procedure.dynamics[0], "injection_current", None):
                    return ProtocolNames.INJECTION_IONTOPHORESIS.value
        elif isinstance(procedure, Perfusion):
            return ProtocolNames.PERFUSION.value
        elif isinstance(procedure, Craniotomy):
            if procedure.protective_material == ProtectiveMaterial.DURAGEL:
                return ProtocolNames.DURAGEL_APPLICATION.value
        else:
            return None

    def get_protocols_list(self, procedures: Procedures) -> list:
        """Creates a list of protocol names from procedures list"""
        protocol_list = []
        for subject_procedure in procedures.subject_procedures:
            if isinstance(subject_procedure, Surgery):
                protocol_list.append(ProtocolNames.SURGERY.value)
            if not hasattr(subject_procedure, "procedures"):
                continue
            for procedure in subject_procedure.procedures:
                protocol_name = self._get_protocol_name(procedure)
                if protocol_name:
                    protocol_list.append(protocol_name)
        return protocol_list

    def integrate_protocols_into_aind_procedures(
        self, procedures: Procedures, protocols_mapping: dict
    ) -> Procedures:
        """
        Merges protocols responses with procedures response.
        protocols_mapping: dict of protocol_name -> ProtocolsModel
        """
        for subject_procedure in procedures.subject_procedures:
            if (
                isinstance(subject_procedure, Surgery)
                and hasattr(subject_procedure, "experimenters")
                and getattr(subject_procedure, "experimenters", [])
                and "NSB" in subject_procedure.experimenters[0]
            ):
                protocol_name = ProtocolNames.SURGERY.value
                protocol_model = protocols_mapping.get(protocol_name)
                if protocol_model and getattr(protocol_model, "doi", None):
                    subject_procedure.protocol_id = protocol_model.doi
            if not hasattr(subject_procedure, "procedures"):
                continue
            for procedure in subject_procedure.procedures:
                protocol_name = self._get_protocol_name(procedure)
                protocol_model = protocols_mapping.get(protocol_name)
                if protocol_model and getattr(protocol_model, "doi", None):
                    procedure.protocol_id = protocol_model.doi
        return procedures<|MERGE_RESOLUTION|>--- conflicted
+++ resolved
@@ -8,6 +8,11 @@
 from aind_data_schema.components.subject_procedures import (
     Perfusion,
     WaterRestriction
+)
+from aind_data_schema.components.surgery_procedures import (
+    BrainInjection,
+    Craniotomy,
+    ProtectiveMaterial,
 )
 from aind_data_schema.components.surgery_procedures import (
     BrainInjection,
@@ -24,15 +29,11 @@
     Las2020List,
     NSB2019List,
 )
-<<<<<<< HEAD
+from aind_smartsheet_service_async_client.models import PerfusionsModel
 from aind_slims_service_async_client.models import (
     SlimsHistologyData,
     SlimsWaterRestrictionData,
 )
-=======
-from aind_smartsheet_service_async_client.models import PerfusionsModel
-
->>>>>>> d8594f35
 from aind_metadata_service_server.mappers.las2020 import (
     MappedLASList as MappedLAS2020,
 )
@@ -101,12 +102,9 @@
         labtracks_tasks: List[LabTracksTask] = [],
         las_2020: List[Las2020List] = [],
         nsb_2019: List[NSB2019List] = [],
-<<<<<<< HEAD
+        smartsheet_perfusion: List[PerfusionsModel] = [],
         slims_water_restriction: List[SlimsWaterRestrictionData] = [],
         slims_histology: List[SlimsHistologyData] = [],
-=======
-        smartsheet_perfusion: List[PerfusionsModel] = [],
->>>>>>> d8594f35
     ):
         """
         Class constructor.
@@ -117,12 +115,9 @@
         self.labtracks_tasks = labtracks_tasks
         self.las_2020 = las_2020
         self.nsb_2019 = nsb_2019
-<<<<<<< HEAD
+        self.smartsheet_perfusion = smartsheet_perfusion
         self.slims_water_restriction = slims_water_restriction
         self.slims_histology = slims_histology
-=======
-        self.smartsheet_perfusion = smartsheet_perfusion
->>>>>>> d8594f35
 
     @staticmethod
     def _map_labtracks_task_to_aind_surgery(
@@ -343,6 +338,16 @@
                 f"from SLIMS for {subject_id}"
             )
 
+        if self.slims_water_restriction:
+            slims_water_restrictions = (
+                self._map_slims_response_to_aind_water_restrictions()
+            )
+            subject_procedures.extend(slims_water_restrictions)
+            logging.info(
+                f"Found {len(slims_water_restrictions)} water restrictions "
+                f"from SLIMS for {subject_id}"
+            )
+
         if not subject_procedures and not specimen_procedures:
             return None
         return Procedures(
