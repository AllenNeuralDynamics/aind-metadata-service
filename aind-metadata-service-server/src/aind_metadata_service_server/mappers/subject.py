"""Maps information to aind-data-schema Subject model."""

import re
from decimal import Decimal
from typing import List, Optional

from aind_data_schema.core.subject import (
    BackgroundStrain,
    BreedingInfo,
    Housing,
    Sex,
    Subject,
)
from aind_data_schema_models.organizations import Organization
from aind_data_schema_models.species import Species
from aind_labtracks_service_async_client.models.subject import (
    Subject as LabTracksSubject,
)
from aind_mgi_service_async_client.models import MgiSummaryRow
from pydantic import ValidationError

from aind_metadata_service_server.mappers.mgi_allele import MgiMapper


class SubjectMapper:
    """Class to handle mapping of data."""

    def __init__(
        self,
        labtracks_subject: LabTracksSubject,
        mgi_info: List[MgiSummaryRow] = (),
    ):
        """
        Class constructor.
        Parameters
        ----------
        labtracks_subject :  LabTracksSubject
        """
        self.labtracks_subject = labtracks_subject
        self.mgi_info = list(mgi_info)

    @staticmethod
<<<<<<< HEAD
    def _map_allele_info_to_pid_name(
        mgi_summary_row: MgiSummaryRow,
    ) -> Optional[PIDName]:
        """
        Map MgiSummaryRow to a PIDName
        Parameters
        ----------
        mgi_summary_row : MgiSummaryRow

        Returns
        -------
        PIDName | None

        """

        detail_uri_pattern = re.compile(r"/allele/MGI:(\d+)")
        if mgi_summary_row.detail_uri is not None and re.match(
            detail_uri_pattern, mgi_summary_row.detail_uri
        ):
            registry_identifier = re.match(
                detail_uri_pattern, mgi_summary_row.detail_uri
            ).group(1)
        else:
            registry_identifier = None
        if (
            mgi_summary_row.stars == "****"
            and mgi_summary_row.best_match_type == "Synonym"
        ):
            return PIDName(
                name=mgi_summary_row.symbol,
                abbreviation=None,
                registry=Registry.MGI,
                registry_identifier=registry_identifier,
            )
        else:
            return None

    @staticmethod
=======
>>>>>>> 1476856a
    def _map_sex(sex: Optional[str]) -> Optional[Sex]:
        """
        Maps the LabTracks Sex enum to the aind_data_schema.subject.Sex
        Parameters
        ----------
        sex : str | None
          LabTracks sex name

        Returns
        -------
          An aind_data_schema.subject.Sex or None if no such mapping exists.

        """

        # TODO: Check if the enums can be added to the LabTracks Subject models
        match sex:
            case "m" | "M":
                return Sex.MALE
            case "f" | "F":
                return Sex.FEMALE
            case _:
                return None

    @staticmethod
    def _map_to_background_strain(
        bg_strain: Optional[str],
    ) -> Optional[BackgroundStrain]:
        """
        Maps the LabTracks BG Strain enum to the
        aind_data_schema.subject.BackgroundStrain
        Parameters
        ----------
        bg_strain : str | None

        Returns
        -------
        BackgroundStrain | None
        """

        match bg_strain:
            case "C57BL/6J":
                return BackgroundStrain.C57BL_6J
            case "BALB/C" | "BALB/c":
                return BackgroundStrain.BALB_c
            case _:
                return None

    @staticmethod
    def _map_species(species: Optional[str]) -> Optional[Species]:
        """
        Maps the LabTracks species to the aind_data_schema.subject.Species
        Parameters
        ----------
        species : str
          LabTracks species name

        Returns
        -------
        Species | None
          An aind_data_schema.subject.Species or None if no mapping exists.

        """
        match species:
            case "mouse":
                return Species.MUS_MUSCULUS
            case _:
                return None

    @staticmethod
    def _map_housing(
        room_id: Optional[str], cage_id: Optional[str]
    ) -> Optional[Housing]:
        """
        Maps the LabTracks room_id and cage_id
        to the aind_data_schema.subject.Housing
        Parameters
        ----------
        room_id : str | None
        cage_id: str | None

        Returns
        -------
        Housing | None
        """
        room_id = (
            None
            if room_id is None or int(Decimal(room_id)) < 0
            else str(room_id)
        )
        cage_id = (
            None
            if cage_id is None or int(Decimal(cage_id)) < 0
            else str(cage_id)
        )
        if room_id or cage_id:
            return Housing(room_id=room_id, cage_id=cage_id)
        else:
            return None

    def _map_breeding_info(self) -> Optional[BreedingInfo]:
        """
        Map to BreedingInfo
        Returns
        -------
        BreedingInfo | None
        """
        labtracks_subject = self.labtracks_subject
        breeding_group = labtracks_subject.group_name
        paternal_id = labtracks_subject.paternal_id
        if labtracks_subject.paternal_class_values:
            paternal_genotype = (
                labtracks_subject.paternal_class_values.full_genotype
            )
        else:
            paternal_genotype = None
        maternal_id = labtracks_subject.maternal_id
        if labtracks_subject.maternal_class_values:
            maternal_genotype = (
                labtracks_subject.maternal_class_values.full_genotype
            )
        else:
            maternal_genotype = None
        breeding_values = [
            breeding_group,
            paternal_id,
            paternal_genotype,
            maternal_id,
            maternal_genotype,
        ]
        if None not in breeding_values:
            return BreedingInfo(
                breeding_group=breeding_group,
                paternal_id=paternal_id,
                paternal_genotype=paternal_genotype,
                maternal_id=maternal_id,
                maternal_genotype=maternal_genotype,
            )
        elif any(value is not None for value in breeding_values):
            return BreedingInfo.model_construct(
                breeding_group=breeding_group,
                paternal_id=paternal_id,
                paternal_genotype=paternal_genotype,
                maternal_id=maternal_id,
                maternal_genotype=maternal_genotype,
            )
        else:
            return None

    def _map_genotype(self) -> Optional[str]:
        """Maps LabtracksSubject class values to a genotype."""
        if self.labtracks_subject.class_values:
            genotype = self.labtracks_subject.class_values.full_genotype
        else:
            genotype = None
        return genotype

    def get_allele_names_from_genotype(self) -> List[str]:
        """
        Maps a genotype to list of allele names

        Returns
        -------
        List[str]

        """
        genotype = self._map_genotype()
        if genotype is None:
            filtered_alleles = []
        else:
            alleles = re.split("[; /]", genotype)
            filtered_alleles = [a for a in alleles if a not in ["", "wt"]]
        return filtered_alleles

    def map_to_aind_subject(self) -> Subject:
        """
        Map information to aind-data-schema Subject. Will attempt to return
        a valid model. If there are any validation errors, then an invalid
        model will be returned.
        Returns
        -------
        Subject

        """
        labtracks_subject = self.labtracks_subject
        subject_id = labtracks_subject.id
        sex = self._map_sex(labtracks_subject.sex)
        bg_strain = self._map_to_background_strain(
            labtracks_subject.group_description
        )
        species = self._map_species(labtracks_subject.species_name)
        datetime_of_birth = labtracks_subject.birth_date
        date_of_birth = datetime_of_birth.date() if datetime_of_birth else None
        housing = self._map_housing(
            room_id=labtracks_subject.room_id,
            cage_id=labtracks_subject.cage_id,
        )
        genotype = self._map_genotype()
        breeding_info = self._map_breeding_info()
        if breeding_info:
            source = Organization.AI
        else:
            source = Organization.OTHER
        alleles = []
        for mgi_summary_row in self.mgi_info:
            mgi_mapper = MgiMapper(mgi_summary_row=mgi_summary_row)
            pid_name = mgi_mapper.map_to_aind_pid_name()
            if pid_name is not None:
                alleles.append(pid_name)
        try:
            return Subject(
                subject_id=subject_id,
                date_of_birth=date_of_birth,
                sex=sex,
                species=species,
                housing=housing,
                genotype=genotype,
                background_strain=bg_strain,
                breeding_info=breeding_info,
                source=source,
                alleles=alleles,
            )
        except ValidationError:
            return Subject.model_construct(
                subject_id=subject_id,
                date_of_birth=date_of_birth,
                sex=sex,
                species=species,
                housing=housing,
                genotype=genotype,
                background_strain=bg_strain,
                breeding_info=breeding_info,
                source=source,
                alleles=alleles,
            )<|MERGE_RESOLUTION|>--- conflicted
+++ resolved
@@ -40,47 +40,6 @@
         self.mgi_info = list(mgi_info)
 
     @staticmethod
-<<<<<<< HEAD
-    def _map_allele_info_to_pid_name(
-        mgi_summary_row: MgiSummaryRow,
-    ) -> Optional[PIDName]:
-        """
-        Map MgiSummaryRow to a PIDName
-        Parameters
-        ----------
-        mgi_summary_row : MgiSummaryRow
-
-        Returns
-        -------
-        PIDName | None
-
-        """
-
-        detail_uri_pattern = re.compile(r"/allele/MGI:(\d+)")
-        if mgi_summary_row.detail_uri is not None and re.match(
-            detail_uri_pattern, mgi_summary_row.detail_uri
-        ):
-            registry_identifier = re.match(
-                detail_uri_pattern, mgi_summary_row.detail_uri
-            ).group(1)
-        else:
-            registry_identifier = None
-        if (
-            mgi_summary_row.stars == "****"
-            and mgi_summary_row.best_match_type == "Synonym"
-        ):
-            return PIDName(
-                name=mgi_summary_row.symbol,
-                abbreviation=None,
-                registry=Registry.MGI,
-                registry_identifier=registry_identifier,
-            )
-        else:
-            return None
-
-    @staticmethod
-=======
->>>>>>> 1476856a
     def _map_sex(sex: Optional[str]) -> Optional[Sex]:
         """
         Maps the LabTracks Sex enum to the aind_data_schema.subject.Sex
