"""Module to handle sessions to different backends."""

from typing import AsyncGenerator

import aind_labtracks_service_async_client
import aind_mgi_service_async_client
<<<<<<< HEAD
import aind_smartsheet_service_async_client
=======
import aind_slims_service_async_client
>>>>>>> 7c574dc1

from aind_metadata_service_server.configs import get_settings

settings = get_settings()
labtracks_config = aind_labtracks_service_async_client.Configuration(
    host=settings.labtracks_host.unicode_string().strip("/")
)
mgi_config = aind_mgi_service_async_client.Configuration(
    host=settings.mgi_host.unicode_string().strip("/")
)
<<<<<<< HEAD
smartsheet_config = aind_smartsheet_service_async_client.Configuration(
    host=settings.smartsheet_host.unicode_string().strip("/")
=======
slims_config = aind_slims_service_async_client.Configuration(
    host=settings.slims_host.unicode_string().strip("/")
>>>>>>> 7c574dc1
)


async def get_labtracks_api_instance() -> (
    AsyncGenerator[aind_labtracks_service_async_client.DefaultApi, None]
):
    """
    Yield an aind_labtracks_service_async_client.DefaultApi object.
    """
    async with aind_labtracks_service_async_client.ApiClient(
        labtracks_config
    ) as api_client:
        api_instance = aind_labtracks_service_async_client.DefaultApi(
            api_client
        )
        yield api_instance


async def get_mgi_api_instance() -> (
    AsyncGenerator[aind_mgi_service_async_client.DefaultApi, None]
):
    """
    Yield an aind_mgi_service_async_client.DefaultApi object.
    """
    async with aind_mgi_service_async_client.ApiClient(
        mgi_config
    ) as api_client:
        api_instance = aind_mgi_service_async_client.DefaultApi(api_client)
        yield api_instance


<<<<<<< HEAD
async def get_smartsheet_api_instance() -> (
    AsyncGenerator[aind_smartsheet_service_async_client.DefaultApi, None]
):
    """
    Yield an aind_smartsheet_service_async_client.DefaultApi object.
    """
    async with aind_smartsheet_service_async_client.ApiClient(
        smartsheet_config
    ) as api_client:
        api_instance = aind_smartsheet_service_async_client.DefaultApi(
            api_client
        )
=======
async def get_slims_api_instance() -> (
    AsyncGenerator[aind_slims_service_async_client.DefaultApi, None]
):
    """
    Yield an aind_slims_service_async_client.DefaultApi object.
    """
    async with aind_slims_service_async_client.ApiClient(
        slims_config
    ) as api_client:
        api_instance = aind_slims_service_async_client.DefaultApi(api_client)
>>>>>>> 7c574dc1
        yield api_instance<|MERGE_RESOLUTION|>--- conflicted
+++ resolved
@@ -4,11 +4,8 @@
 
 import aind_labtracks_service_async_client
 import aind_mgi_service_async_client
-<<<<<<< HEAD
 import aind_smartsheet_service_async_client
-=======
 import aind_slims_service_async_client
->>>>>>> 7c574dc1
 
 from aind_metadata_service_server.configs import get_settings
 
@@ -19,13 +16,11 @@
 mgi_config = aind_mgi_service_async_client.Configuration(
     host=settings.mgi_host.unicode_string().strip("/")
 )
-<<<<<<< HEAD
 smartsheet_config = aind_smartsheet_service_async_client.Configuration(
     host=settings.smartsheet_host.unicode_string().strip("/")
-=======
+)
 slims_config = aind_slims_service_async_client.Configuration(
     host=settings.slims_host.unicode_string().strip("/")
->>>>>>> 7c574dc1
 )
 
 
@@ -57,7 +52,6 @@
         yield api_instance
 
 
-<<<<<<< HEAD
 async def get_smartsheet_api_instance() -> (
     AsyncGenerator[aind_smartsheet_service_async_client.DefaultApi, None]
 ):
@@ -70,7 +64,8 @@
         api_instance = aind_smartsheet_service_async_client.DefaultApi(
             api_client
         )
-=======
+        yield api_instance
+
 async def get_slims_api_instance() -> (
     AsyncGenerator[aind_slims_service_async_client.DefaultApi, None]
 ):
@@ -81,5 +76,4 @@
         slims_config
     ) as api_client:
         api_instance = aind_slims_service_async_client.DefaultApi(api_client)
->>>>>>> 7c574dc1
         yield api_instance