--- conflicted
+++ resolved
@@ -14,17 +14,6 @@
     service_version: str = __version__
 
 
-<<<<<<< HEAD
-class IntendedMeasurementInformation(BaseModel):
-    """Intended Measurement information that will be returned to the user that
-    requests information from the NSB2023 Sharepoint."""
-
-    fiber_name: Optional[str] = None
-    intended_measurement_R: Optional[str] = None
-    intended_measurement_G: Optional[str] = None
-    intended_measurement_B: Optional[str] = None
-    intended_measurement_Iso: Optional[str] = None
-=======
 class ProtocolInformation(BaseModel):
     """Protocol information that will be returned to the user that requests
     information from the Protocols SmartSheet"""
@@ -45,4 +34,14 @@
             return None
         else:
             return str(value)
->>>>>>> d8594f35
+
+
+class IntendedMeasurementInformation(BaseModel):
+    """Intended Measurement information that will be returned to the user that
+    requests information from the NSB2023 Sharepoint."""
+
+    fiber_name: Optional[str] = None
+    intended_measurement_R: Optional[str] = None
+    intended_measurement_G: Optional[str] = None
+    intended_measurement_B: Optional[str] = None
+    intended_measurement_Iso: Optional[str] = None