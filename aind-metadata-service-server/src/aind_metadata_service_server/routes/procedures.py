"""Module to handle subject endpoints"""

from fastapi import APIRouter, Depends, HTTPException, Path

from aind_metadata_service_server.mappers.procedures import ProceduresMapper
from aind_metadata_service_server.mappers.responses import map_to_response
from aind_metadata_service_server.sessions import (
    get_labtracks_api_instance,
    get_sharepoint_api_instance,
    get_smartsheet_api_instance,
)

router = APIRouter()


@router.get("/api/v2/procedures/{subject_id}")
async def get_procedures(
    subject_id: str = Path(
        ...,
        openapi_examples={
            "example1": {
                "summary": "Subject ID Example 1",
                "description": "Example subject ID for Procedures",
                "value": "823508",
            },
            "example2": {
                "summary": "Subject ID Example 2",
                "description": "Example subject ID for Procedures",
                "value": "632269",
            },
            "example3": {
                "summary": "Subject ID Example 3",
                "description": "Example subject ID for Procedures",
                "value": "656374",
            },
        },
    ),
    labtracks_api_instance=Depends(get_labtracks_api_instance),
    sharepoint_api_instance=Depends(get_sharepoint_api_instance),
    smartsheet_api_instance=Depends(get_smartsheet_api_instance),
):
    """
    ## Procedures
    Return Procedure metadata.
    """
    labtracks_response = await labtracks_api_instance.get_tasks(
        subject_id, _request_timeout=10
    )
    las_2020_response = await sharepoint_api_instance.get_las2020(
        subject_id, _request_timeout=20
    )
    nsb_2019_response = await sharepoint_api_instance.get_nsb2019(
        subject_id, _request_timeout=10
    )
<<<<<<< HEAD
    nsb_2023_response = await sharepoint_api_instance.get_nsb2023(
        subject_id, _request_timeout=10
    )
    nsb_present_response = await sharepoint_api_instance.get_nsb_present(
        subject_id, _request_timeout=10
=======
    smartsheet_perfusion_response = (
        await smartsheet_api_instance.get_perfusions(
            subject_id, _request_timeout=10
        )
>>>>>>> d8594f35
    )
    mapper = ProceduresMapper(
        labtracks_tasks=labtracks_response,
        las_2020=las_2020_response,
        nsb_2019=nsb_2019_response,
<<<<<<< HEAD
        nsb_2023=nsb_2023_response,
        nsb_present=nsb_present_response,
=======
        smartsheet_perfusion=smartsheet_perfusion_response,
>>>>>>> d8594f35
    )
    procedures = mapper.map_responses_to_aind_procedures(subject_id)
    if not procedures:
        raise HTTPException(status_code=404, detail="Not found")
    else:
        # integrate protocols from smartsheet
        protocol_names = mapper.get_protocols_list(procedures)
        protocols_mapping = {}
        for protocol_name in protocol_names:
            protocol_records = await smartsheet_api_instance.get_protocols(
                protocol_name=protocol_name
            )
            protocols_mapping[protocol_name] = (
                protocol_records[0] if protocol_records else None
            )
        procedures = mapper.integrate_protocols_into_aind_procedures(
            procedures, protocols_mapping
        )
        return map_to_response(procedures)<|MERGE_RESOLUTION|>--- conflicted
+++ resolved
@@ -52,29 +52,24 @@
     nsb_2019_response = await sharepoint_api_instance.get_nsb2019(
         subject_id, _request_timeout=10
     )
-<<<<<<< HEAD
     nsb_2023_response = await sharepoint_api_instance.get_nsb2023(
         subject_id, _request_timeout=10
     )
     nsb_present_response = await sharepoint_api_instance.get_nsb_present(
         subject_id, _request_timeout=10
-=======
+    )
     smartsheet_perfusion_response = (
         await smartsheet_api_instance.get_perfusions(
             subject_id, _request_timeout=10
         )
->>>>>>> d8594f35
     )
     mapper = ProceduresMapper(
         labtracks_tasks=labtracks_response,
         las_2020=las_2020_response,
         nsb_2019=nsb_2019_response,
-<<<<<<< HEAD
         nsb_2023=nsb_2023_response,
         nsb_present=nsb_present_response,
-=======
         smartsheet_perfusion=smartsheet_perfusion_response,
->>>>>>> d8594f35
     )
     procedures = mapper.map_responses_to_aind_procedures(subject_id)
     if not procedures:
