"""Starts and runs a FastAPI Server"""

import logging
import os
import warnings

from fastapi import FastAPI
from fastapi.middleware.cors import CORSMiddleware
from fastapi.routing import APIRoute

from aind_metadata_service_server import __version__ as service_version
from aind_metadata_service_server.routes import (
    funding,
    healthcheck,
    index,
<<<<<<< HEAD
    intended_measurements,
=======
    injection_materials,
    mgi_allele,
    perfusion,
>>>>>>> 281a6b1f
    procedures,
    protocol,
    rig_and_instrument,
    session_json,
    slims,
    subject,
    v1_proxy,
)

warnings.filterwarnings(
    "ignore", category=UserWarning, message=r".*Pydantic serializer warnings.*"
)

# The log level can be set by adding an environment variable before launch.
log_level = os.getenv("LOG_LEVEL", "INFO")
logging.basicConfig(level=log_level)

description = """
## aind-metadata-service

Service to pull data from example backend.

"""

# noinspection PyTypeChecker
app = FastAPI(
    title="aind-metadata-service",
    description=description,
    summary="Serves data from various databases at AIND.",
    version=service_version,
)

# noinspection PyTypeChecker
app.add_middleware(
    CORSMiddleware,
    allow_origins=["*"],
    allow_methods=["GET"],
    allow_headers=["*"],
)

app.include_router(v1_proxy.router)
app.include_router(healthcheck.router)
app.include_router(funding.router)
app.include_router(intended_measurements.router)
app.include_router(procedures.router)
app.include_router(protocol.router)
app.include_router(rig_and_instrument.router)
app.include_router(session_json.router)
app.include_router(slims.router)
app.include_router(subject.router)
app.include_router(slims.router)
app.include_router(rig_and_instrument.router)
app.include_router(perfusion.router)
app.include_router(mgi_allele.router)
app.include_router(injection_materials.router)
app.include_router(index.router)

# Clean up the methods names that is generated in the client code
for route in app.routes:
    if isinstance(route, APIRoute):
        route.operation_id = route.name<|MERGE_RESOLUTION|>--- conflicted
+++ resolved
@@ -13,17 +13,13 @@
     funding,
     healthcheck,
     index,
-<<<<<<< HEAD
-    intended_measurements,
-=======
     injection_materials,
     mgi_allele,
     perfusion,
->>>>>>> 281a6b1f
+    intended_measurements,
     procedures,
     protocol,
     rig_and_instrument,
-    session_json,
     slims,
     subject,
     v1_proxy,
@@ -67,7 +63,6 @@
 app.include_router(procedures.router)
 app.include_router(protocol.router)
 app.include_router(rig_and_instrument.router)
-app.include_router(session_json.router)
 app.include_router(slims.router)
 app.include_router(subject.router)
 app.include_router(slims.router)
